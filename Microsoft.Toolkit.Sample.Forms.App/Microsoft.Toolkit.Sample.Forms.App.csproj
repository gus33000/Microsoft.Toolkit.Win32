--- conflicted
+++ resolved
@@ -30,23 +30,6 @@
     <Reference Include="WindowsFormsIntegration" />
   </ItemGroup>
 
-<<<<<<< HEAD
-=======
-  <ItemGroup Condition="'$(TargetFramework)' == 'netcoreapp3.0'">
-    <Reference Include="System.Runtime.WindowsRuntime">
-      <HintPath>$(WINDIR)\Microsoft.NET\Framework\v4.0.30319\System.Runtime.WindowsRuntime.dll</HintPath>
-    </Reference>
-    <Reference Include="System.Runtime.WindowsRuntime.UI.Xaml">
-      <HintPath>$(WINDIR)\Microsoft.NET\Framework\v4.0.30319\System.Runtime.WindowsRuntime.UI.Xaml.dll</HintPath>
-    </Reference>
-    <Reference Include="Windows">
-      <HintPath>$(MSBuildProgramFiles32)\Windows Kits\10\UnionMetadata\10.0.18327.0\Windows.winmd</HintPath>
-      <IsWinMDFile>true</IsWinMDFile>
-      <Private>false</Private>
-    </Reference>
-  </ItemGroup>
-
->>>>>>> 1dbafae3
   <ItemGroup>
     <None Include="app.manifest" />
     <None Include="App.config" />
