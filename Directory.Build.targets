<<<<<<< HEAD
<Project>
  <Choose>
    <When Condition="'$(IsWin32Project)' == 'true' or '$(IsWpfProject)' == 'true' or '$(IsFormsProject)' == 'true'">
      <PropertyGroup>
        <TargetPlatformVersion Condition="'$(TargetPlatformVersion)' == ''">10.0.$(DefaultTargetPlatformVersion).0</TargetPlatformVersion>
        <TargetPlatformMinVersion Condition="'$(TargetPlatformMinVersion)' == ''">10.0.$(DefaultTargetPlatformMinVersion).0</TargetPlatformMinVersion>
      </PropertyGroup>
      <ItemGroup>
        <PackageReference Include="Microsoft.CodeAnalysis.FxCopAnalyzers" Version="2.6.2" PrivateAssets="all"/>
        <Reference Include="Windows">
          <HintPath Condition="Exists('$(MSBuildProgramFiles32)\Windows Kits\10\UnionMetadata\$(TargetPlatformMinVersion)\Windows.winmd')">$(MSBuildProgramFiles32)\Windows Kits\10\UnionMetadata\$(TargetPlatformMinVersion)\Windows.winmd</HintPath>
          <HintPath Condition="Exists('$(MSBuildProgramFiles32)\Windows Kits\10\UnionMetadata\$(TargetPlatformVersion)\Windows.winmd')">$(MSBuildProgramFiles32)\Windows Kits\10\UnionMetadata\$(TargetPlatformVersion)\Windows.winmd</HintPath>
          <IsWinMDFile>true</IsWinMDFile>
          <Private>False</Private>
        </Reference>
      </ItemGroup>
      <ItemGroup Condition="'$(TargetFramework)' == 'netcoreapp3.0'">
        <PackageReference Include="System.Runtime.WindowsRuntime" Version="4.6.0-preview.19073.11" />
        <PackageReference Include="System.Runtime.WindowsRuntime.UI.Xaml" Version="4.6.0-preview.19073.11" />
      </ItemGroup>
    </When>
  </Choose>
  <Target Name="AddCommitHashToAssemblyAttributes" BeforeTargets="GetAssemblyAttributes">
    <ItemGroup>
      <AssemblyAttribute Include="System.Reflection.AssemblyMetadataAttribute" Condition=" '$(SourceRevisionId)' != '' ">
        <_Parameter1>CommitHash</_Parameter1>
        <_Parameter2>$(SourceRevisionId)</_Parameter2>
      </AssemblyAttribute>
    </ItemGroup>
  </Target>
=======
<Project>
  <Choose>
    <When Condition="'$(TargetFramework)' == 'uap10.0' or '$(TargetFramework)' == 'uap10.0.16299' or '$(TargetFramework)' == 'native'">
      <!-- UAP versions for uap10.0 where TPMV isn't implied -->
      <PropertyGroup>
        <TargetPlatformVersion>10.0.$(DefaultTargetPlatformVersion).0</TargetPlatformVersion>
        <TargetPlatformMinVersion>10.0.$(DefaultTargetPlatformMinVersion).0</TargetPlatformMinVersion>
        <DebugType>Full</DebugType>
      </PropertyGroup>

      <ItemGroup>
        <SDKReference Condition="'$(UseWindowsDesktopSdk)' == 'true' " Include="WindowsDesktop, Version=$(TargetPlatformVersion)">
          <Name>Windows Desktop Extensions for the UWP</Name>
        </SDKReference>
        <SDKReference Condition="'$(UseWindowsMobileSdk)' == 'true' " Include="WindowsMobile, Version=$(TargetPlatformVersion)">
          <Name>Windows Mobile Extensions for the UWP</Name>
        </SDKReference>
      </ItemGroup>
    </When>
  </Choose>

  <Choose>
    <When Condition="'$(IsWin32Project)' == 'true' or '$(IsWpfProject)' == 'true' or '$(IsFormsProject)' == 'true'">
      <PropertyGroup>
        <TargetPlatformVersion Condition="'$(TargetPlatformVersion)' == ''">10.0.$(DefaultTargetPlatformVersion).0</TargetPlatformVersion>
        <TargetPlatformMinVersion Condition="'$(TargetPlatformMinVersion)' == ''">10.0.$(DefaultTargetPlatformMinVersion).0</TargetPlatformMinVersion>
      </PropertyGroup>
      <ItemGroup>
        <Reference Include="Windows">
          <HintPath Condition="Exists('$(MSBuildProgramFiles32)\Windows Kits\10\UnionMetadata\$(TargetPlatformMinVersion)\Windows.winmd')">$(MSBuildProgramFiles32)\Windows Kits\10\UnionMetadata\$(TargetPlatformMinVersion)\Windows.winmd</HintPath>
          <HintPath Condition="Exists('$(MSBuildProgramFiles32)\Windows Kits\10\UnionMetadata\$(TargetPlatformVersion)\Windows.winmd')">$(MSBuildProgramFiles32)\Windows Kits\10\UnionMetadata\$(TargetPlatformVersion)\Windows.winmd</HintPath>
          <Private>False</Private>
        </Reference>
      </ItemGroup>
    </When>
  </Choose>
  <Target Name="AddCommitHashToAssemblyAttributes" BeforeTargets="GetAssemblyAttributes">
    <ItemGroup>
      <AssemblyAttribute Include="System.Reflection.AssemblyMetadataAttribute" Condition=" '$(SourceRevisionId)' != '' ">
        <_Parameter1>CommitHash</_Parameter1>
        <_Parameter2>$(SourceRevisionId)</_Parameter2>
      </AssemblyAttribute>
    </ItemGroup>
  </Target>
>>>>>>> 66d589e4
</Project><|MERGE_RESOLUTION|>--- conflicted
+++ resolved
@@ -1,4 +1,3 @@
-<<<<<<< HEAD
 <Project>
   <Choose>
     <When Condition="'$(IsWin32Project)' == 'true' or '$(IsWpfProject)' == 'true' or '$(IsFormsProject)' == 'true'">
@@ -29,50 +28,4 @@
       </AssemblyAttribute>
     </ItemGroup>
   </Target>
-=======
-<Project>
-  <Choose>
-    <When Condition="'$(TargetFramework)' == 'uap10.0' or '$(TargetFramework)' == 'uap10.0.16299' or '$(TargetFramework)' == 'native'">
-      <!-- UAP versions for uap10.0 where TPMV isn't implied -->
-      <PropertyGroup>
-        <TargetPlatformVersion>10.0.$(DefaultTargetPlatformVersion).0</TargetPlatformVersion>
-        <TargetPlatformMinVersion>10.0.$(DefaultTargetPlatformMinVersion).0</TargetPlatformMinVersion>
-        <DebugType>Full</DebugType>
-      </PropertyGroup>
-
-      <ItemGroup>
-        <SDKReference Condition="'$(UseWindowsDesktopSdk)' == 'true' " Include="WindowsDesktop, Version=$(TargetPlatformVersion)">
-          <Name>Windows Desktop Extensions for the UWP</Name>
-        </SDKReference>
-        <SDKReference Condition="'$(UseWindowsMobileSdk)' == 'true' " Include="WindowsMobile, Version=$(TargetPlatformVersion)">
-          <Name>Windows Mobile Extensions for the UWP</Name>
-        </SDKReference>
-      </ItemGroup>
-    </When>
-  </Choose>
-
-  <Choose>
-    <When Condition="'$(IsWin32Project)' == 'true' or '$(IsWpfProject)' == 'true' or '$(IsFormsProject)' == 'true'">
-      <PropertyGroup>
-        <TargetPlatformVersion Condition="'$(TargetPlatformVersion)' == ''">10.0.$(DefaultTargetPlatformVersion).0</TargetPlatformVersion>
-        <TargetPlatformMinVersion Condition="'$(TargetPlatformMinVersion)' == ''">10.0.$(DefaultTargetPlatformMinVersion).0</TargetPlatformMinVersion>
-      </PropertyGroup>
-      <ItemGroup>
-        <Reference Include="Windows">
-          <HintPath Condition="Exists('$(MSBuildProgramFiles32)\Windows Kits\10\UnionMetadata\$(TargetPlatformMinVersion)\Windows.winmd')">$(MSBuildProgramFiles32)\Windows Kits\10\UnionMetadata\$(TargetPlatformMinVersion)\Windows.winmd</HintPath>
-          <HintPath Condition="Exists('$(MSBuildProgramFiles32)\Windows Kits\10\UnionMetadata\$(TargetPlatformVersion)\Windows.winmd')">$(MSBuildProgramFiles32)\Windows Kits\10\UnionMetadata\$(TargetPlatformVersion)\Windows.winmd</HintPath>
-          <Private>False</Private>
-        </Reference>
-      </ItemGroup>
-    </When>
-  </Choose>
-  <Target Name="AddCommitHashToAssemblyAttributes" BeforeTargets="GetAssemblyAttributes">
-    <ItemGroup>
-      <AssemblyAttribute Include="System.Reflection.AssemblyMetadataAttribute" Condition=" '$(SourceRevisionId)' != '' ">
-        <_Parameter1>CommitHash</_Parameter1>
-        <_Parameter2>$(SourceRevisionId)</_Parameter2>
-      </AssemblyAttribute>
-    </ItemGroup>
-  </Target>
->>>>>>> 66d589e4
 </Project>