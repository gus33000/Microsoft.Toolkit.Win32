--- conflicted
+++ resolved
@@ -1,4 +1,3 @@
-<<<<<<< HEAD
 // Licensed to the .NET Foundation under one or more agreements.
 // The .NET Foundation licenses this file to you under the MIT license.
 // See the LICENSE file in the project root for more information.
@@ -39,44 +38,4 @@
             }
         }
     }
-=======
-// Licensed to the .NET Foundation under one or more agreements.
-// The .NET Foundation licenses this file to you under the MIT license.
-// See the LICENSE file in the project root for more information.
-
-using System;
-using System.Runtime.InteropServices;
-using windows = Windows;
-
-namespace Microsoft.Toolkit.Win32.UI.XamlHost
-{
-    /// <summary>
-    /// COM wrapper required to access native-only methods on <see cref="windows.UI.Xaml.Hosting.DesktopWindowXamlSource" />
-    /// </summary>
-    public static class DesktopWindowXamlSourceExtensions
-    {
-        /// <summary>
-        /// Gets the <see cref="IDesktopWindowXamlSourceNative" /> interface from a <see cref="windows.UI.Xaml.Hosting.DesktopWindowXamlSource" /> instance.
-        /// </summary>
-        /// <param name="desktopWindowXamlSource">The DesktopWindowXamlSource instance to get the interface from</param>
-        /// <returns><see cref="IDesktopWindowXamlSourceNative" /> interface pointer</returns>
-        /// <remarks>
-        /// This interface is the only way to set DesktopWindowXamlSource's target window for rendering.
-        /// </remarks>
-        public static IDesktopWindowXamlSourceNative GetInterop(this windows.UI.Xaml.Hosting.DesktopWindowXamlSource desktopWindowXamlSource)
-        {
-            var win32XamlSourceIntPtr = Marshal.GetIUnknownForObject(desktopWindowXamlSource);
-            try
-            {
-                var win32XamlSource = Marshal.GetTypedObjectForIUnknown(win32XamlSourceIntPtr, typeof(IDesktopWindowXamlSourceNative)) as IDesktopWindowXamlSourceNative;
-                return win32XamlSource;
-            }
-            finally
-            {
-                Marshal.Release(win32XamlSourceIntPtr);
-                win32XamlSourceIntPtr = IntPtr.Zero;
-            }
-        }
-    }
->>>>>>> 537a56d6
 }