<<<<<<< HEAD
// Licensed to the .NET Foundation under one or more agreements.
// The .NET Foundation licenses this file to you under the MIT license.
// See the LICENSE file in the project root for more information.

using System;
using System.Runtime.InteropServices;
using WUX = Windows.UI.Xaml;

namespace Microsoft.Toolkit.Win32.UI.XamlHost
{
    /// <summary>
    /// Enables access to native methods on DesktopWindowXamlSourceNative
    /// </summary>
    /// <remarks>
    /// Includes the method used to set the window handle of the <see cref="WUX.Hosting.DesktopWindowXamlSource" /> instance.
    /// </remarks>
    [ComImport]
    [InterfaceType(ComInterfaceType.InterfaceIsIUnknown)]
    [Guid("3cbcf1bf-2f76-4e9c-96ab-e84b37972554")]
    partial interface IDesktopWindowXamlSourceNative
    {
        /// <summary>
        /// Attaches the <see cref="WUX.Hosting.DesktopWindowXamlSource" /> to a window using a window handle.
        /// </summary>
        /// <param name="parentWnd">pointer to parent Wnd</param>
        /// <remarks>
        /// The associated window will be used to parent UWP XAML visuals, appearing
        /// as UWP XAML's logical render target.
        /// </remarks>
        void AttachToWindow(IntPtr parentWnd);

        /// <summary>
        /// Gets the handle associated with the <see cref="WUX.Hosting.DesktopWindowXamlSource" /> instance.
        /// </summary>
        IntPtr WindowHandle { get; }
    }
}
=======
// Licensed to the .NET Foundation under one or more agreements.
// The .NET Foundation licenses this file to you under the MIT license.
// See the LICENSE file in the project root for more information.

using System;
using System.Runtime.InteropServices;
using windows = Windows;

namespace Microsoft.Toolkit.Win32.UI.XamlHost
{
    /// <summary>
    /// Enables access to native methods on DesktopWindowXamlSourceNative
    /// </summary>
    /// <remarks>
    /// Includes the method used to set the window handle of the <see cref="windows.UI.Xaml.Hosting.DesktopWindowXamlSource" /> instance.
    /// </remarks>
    [ComImport]
    [InterfaceType(ComInterfaceType.InterfaceIsIUnknown)]
    [Guid("3cbcf1bf-2f76-4e9c-96ab-e84b37972554")]
    public interface IDesktopWindowXamlSourceNative
    {
        /// <summary>
        /// Attaches the <see cref="windows.UI.Xaml.Hosting.DesktopWindowXamlSource" /> to a window using a window handle.
        /// </summary>
        /// <param name="parentWnd">pointer to parent Wnd</param>
        /// <remarks>
        /// The associated window will be used to parent UWP XAML visuals, appearing
        /// as UWP XAML's logical render target.
        /// </remarks>
        void AttachToWindow(IntPtr parentWnd);

        /// <summary>
        /// Gets the handle associated with the <see cref="windows.UI.Xaml.Hosting.DesktopWindowXamlSource" /> instance.
        /// </summary>
        IntPtr WindowHandle { get; }
    }
}
>>>>>>> 537a56d6
<|MERGE_RESOLUTION|>--- conflicted
+++ resolved
@@ -1,4 +1,3 @@
-<<<<<<< HEAD
 // Licensed to the .NET Foundation under one or more agreements.
 // The .NET Foundation licenses this file to you under the MIT license.
 // See the LICENSE file in the project root for more information.
@@ -35,43 +34,4 @@
         /// </summary>
         IntPtr WindowHandle { get; }
     }
-}
-=======
-// Licensed to the .NET Foundation under one or more agreements.
-// The .NET Foundation licenses this file to you under the MIT license.
-// See the LICENSE file in the project root for more information.
-
-using System;
-using System.Runtime.InteropServices;
-using windows = Windows;
-
-namespace Microsoft.Toolkit.Win32.UI.XamlHost
-{
-    /// <summary>
-    /// Enables access to native methods on DesktopWindowXamlSourceNative
-    /// </summary>
-    /// <remarks>
-    /// Includes the method used to set the window handle of the <see cref="windows.UI.Xaml.Hosting.DesktopWindowXamlSource" /> instance.
-    /// </remarks>
-    [ComImport]
-    [InterfaceType(ComInterfaceType.InterfaceIsIUnknown)]
-    [Guid("3cbcf1bf-2f76-4e9c-96ab-e84b37972554")]
-    public interface IDesktopWindowXamlSourceNative
-    {
-        /// <summary>
-        /// Attaches the <see cref="windows.UI.Xaml.Hosting.DesktopWindowXamlSource" /> to a window using a window handle.
-        /// </summary>
-        /// <param name="parentWnd">pointer to parent Wnd</param>
-        /// <remarks>
-        /// The associated window will be used to parent UWP XAML visuals, appearing
-        /// as UWP XAML's logical render target.
-        /// </remarks>
-        void AttachToWindow(IntPtr parentWnd);
-
-        /// <summary>
-        /// Gets the handle associated with the <see cref="windows.UI.Xaml.Hosting.DesktopWindowXamlSource" /> instance.
-        /// </summary>
-        IntPtr WindowHandle { get; }
-    }
-}
->>>>>>> 537a56d6
+}