// Licensed to the .NET Foundation under one or more agreements.
// The .NET Foundation licenses this file to you under the MIT license.
// See the LICENSE file in the project root for more information.

using System;
using System.ComponentModel;
using System.Drawing;
using System.Windows.Forms;
using Microsoft.Toolkit.Win32.UI.XamlHost;
using Windows.Foundation.Metadata;
<<<<<<< HEAD
using WUX = Windows.UI.Xaml;
=======
using Windows.UI.Xaml;
using Windows.UI.Xaml.Media;
using windows = Windows;
>>>>>>> 537a56d6

namespace Microsoft.Toolkit.Forms.UI.XamlHost
{
    /// <summary>
    ///     WindowsXamlHostBase hosts UWP XAML content inside Windows Forms
    /// </summary>
    [System.ComponentModel.DesignerCategory("code")]
    public abstract partial class WindowsXamlHostBase : ContainerControl
    {
        /// <summary>
        /// UWP XAML Application instance and root UWP XamlMetadataProvider.  Custom implementation required to
        /// probe at runtime for custom UWP XAML type information.  This must be created before
        /// creating any DesktopWindowXamlSource instances if custom UWP XAML types are required.
        /// </summary>
        /// <remarks>
        /// <seealso cref="WUX.Application"/> object is required for loading custom control metadata.  If a custom
        /// Application object is not provided by the application, the host control will create one (XamlApplication).
        /// Instantiation of the application object must occur before creating the DesktopWindowXamlSource instance.
        /// If no Application object is created before DesktopWindowXamlSource is created, DestkopWindowXamlSource
        /// will create a generic Application object unable to load custom UWP XAML metadata.
        /// </remarks>
        private static readonly IXamlMetadataContainer _metadataContainer = XamlApplication.GetOrCreateXamlMetadataContainer();

        /// <summary>
<<<<<<< HEAD
        /// DesktopWindowXamlSource instance
=======
        ///    A render transform to scale the UWP XAML content should be applied
        /// </summary>
        protected internal bool _dpiScalingRenderTransformEnabled = false;
#pragma warning restore SA1401 // Fields must be private
#pragma warning restore CA1051 // Do not declare visible instance fields

        /// <summary>
        /// A reference count on the UWP XAML framework is tied to WindowsXamlManager's
        /// lifetime.  UWP XAML is spun up on the first WindowsXamlManager creation and
        /// deinitialized when the last instance of WindowsXamlManager is destroyed.
>>>>>>> 537a56d6
        /// </summary>
        private readonly WUX.Hosting.DesktopWindowXamlSource _xamlSource;

        /// <summary>
        ///    A render transform to scale the UWP XAML content should be applied
        /// </summary>
        private bool _dpiScalingRenderTransformEnabled = false;

        /// <summary>
        /// Gets the current instance of <seealso cref="XamlApplication"/>
        /// </summary>
        protected static IXamlMetadataContainer MetadataContainer
        {
            get
            {
                return _metadataContainer;
            }
        }

        /// <summary>
        /// Private field that backs ChildInternal property.
        /// </summary>
        private WUX.UIElement _childInternal;

        /// <summary>
        ///    Last preferredSize returned by UWP XAML during WinForms layout pass
        /// </summary>
        private Size _lastXamlContentPreferredSize;

        /// <summary>
        ///    UWP XAML island window handle associated with this Control instance
        /// </summary>
        private IntPtr _xamlIslandWindowHandle = IntPtr.Zero;

        /// <summary>
        ///    Set if the UWP XAML island handles scaling of the content
        /// </summary>
        private bool _xamlIslandHandlesDpiScaling = false;

        /// <summary>
        ///    The last dpi value retrieved from the system
        /// </summary>
        private double _lastDpi = 96.0f;
<<<<<<< HEAD
=======

        /// <summary>
        ///     When a window containing Xaml content moves, Xaml closes all open popups. We need the same behavior for Xaml
        ///     content in the DesktopWindowXamlSource. Since the DesktopWindowXamlSource itself is not notified when the
        ///     Form moves, we attach handlers to the Form's SizeChanged and LocationChanged events and use the Xaml
        ///     VisualTreeHelper API to close all open popups in an event handler. The Form is not reachable until after
        ///     this control is created. This field tracks the Form so we can detach the event handlers during cleanup.
        /// </summary>
        private Form _form;
>>>>>>> 537a56d6

        /// <summary>
        ///     Fired when XAML content has been updated
        /// </summary>
        [Browsable(true)]
        [Category("UWP XAML")]
        [DesignerSerializationVisibility(DesignerSerializationVisibility.Visible)]
        [Description("Fired when UWP XAML content has been updated")]
        public event EventHandler ChildChanged;

        /// <summary>
        /// Initializes a new instance of the <see cref="WindowsXamlHostBase"/> class.
        /// </summary>
        public WindowsXamlHostBase()
        {
            // Return immediately if control is instantiated by the Visual Studio Designer
            // https://stackoverflow.com/questions/1166226/detecting-design-mode-from-a-controls-constructor
            if (LicenseManager.UsageMode == LicenseUsageMode.Designtime)
            {
                return;
            }

            SetStyle(ControlStyles.ContainerControl, true);
            SetStyle(ControlStyles.SupportsTransparentBackColor, true);
            SetStyle(ControlStyles.UserPaint, true);
            SetStyle(ControlStyles.AllPaintingInWmPaint, true);

            // Must be a container control with TabStop == false to allow nested UWP XAML Focus
            // BUGBUG: Uncomment when nested Focus is available
            // TabStop = false;

            // Respond to size changes on this Control
            SizeChanged += OnWindowXamlHostSizeChanged;

            // Create DesktopWindowXamlSource, host for UWP XAML content
            _xamlSource = new WUX.Hosting.DesktopWindowXamlSource();

            // Hook up method for DesktopWindowXamlSource Focus handling
            _xamlSource.TakeFocusRequested += this.OnTakeFocusRequested;

            // Check if the XAML island scales the content according to the current dpi value
            _xamlIslandHandlesDpiScaling = ApiInformation.IsApiContractPresent("Windows.Foundation.UniversalApiContract", 8);

            // Add scaling panel as the root XAML element
            _xamlSource.Content = new DpiScalingPanel();
        }

<<<<<<< HEAD
=======
            HandleCreated += WindowsXamlHostBase_HandleCreated;
        }

>>>>>>> 537a56d6
        protected WindowsXamlHostBase(string typeName)
            : this()
        {
            if (LicenseManager.UsageMode == LicenseUsageMode.Runtime)
            {
                ChildInternal = UWPTypeFactory.CreateXamlContentByType(typeName);
                ChildInternal.SetWrapper(this);
            }
        }
<<<<<<< HEAD
=======

        /// <summary>
        /// Attaches event handlers to Form.SizeChanged and Form.LocationChanged to close all popups opened by the
        /// Xaml content inside the DesktopWindowXamlSource.
        /// </summary>
        private void WindowsXamlHostBase_HandleCreated(object sender, EventArgs e)
        {
            if (_form == null)
            {
                _form = FindForm();
                _form.LocationChanged += OnFormLocationChanged;
            }
        }

        /// <summary>
        /// Close all popups opened by the Xaml content inside the DesktopWindowXamlSource.
        /// </summary>
        private void OnFormLocationChanged(object sender, EventArgs e)
        {
#pragma warning disable 8305    // Experimental API
            XamlRoot xamlRoot = _childInternal.XamlRoot;
            var openPopups = VisualTreeHelper.GetOpenPopupsForXamlRoot(xamlRoot);
            foreach (windows.UI.Xaml.Controls.Primitives.Popup popup in openPopups)
            {
                // Toggle the CompositeMode property, which will force all windowed Popups
                // to reposition themselves relative to the new position of the host window.
                var compositeMode = popup.CompositeMode;

                // Set CompositeMode to some value it currently isn't set to.
                if (compositeMode == ElementCompositeMode.SourceOver)
                {
                    popup.CompositeMode = ElementCompositeMode.MinBlend;
                }
                else
                {
                    popup.CompositeMode = ElementCompositeMode.SourceOver;
                }

                // Restore CompositeMode to whatever it was originally set to.
                popup.CompositeMode = compositeMode;
            }
        }
>>>>>>> 537a56d6

        /// <summary>
        /// Exposes ChildInternal without exposing its actual Type.
        /// </summary>
        /// <returns>the underlying UWP child object</returns>
        public object GetUwpInternalObject()
        {
            return ChildInternal;
        }

        /// <summary>
        ///    Gets or sets XAML content for XamlContentHost
        /// </summary>
        [Browsable(false)]
        [DesignerSerializationVisibility(DesignerSerializationVisibility.Hidden)]
        protected WUX.UIElement ChildInternal
        {
            get => _childInternal;

            set
            {
                if (!DesignMode)
                {
                    if (value == ChildInternal)
                    {
                        return;
                    }

                    var newFrameworkElement = value as WUX.FrameworkElement;
                    var oldFrameworkElement = ChildInternal as WUX.FrameworkElement;

                    if (oldFrameworkElement != null)
                    {
                        oldFrameworkElement.SizeChanged -= OnChildSizeChanged;
                    }

                    _childInternal = value;
                    SetContent(value);

                    if (newFrameworkElement != null)
                    {
                        // If XAML content has changed, check XAML size and WindowsXamlHost.AutoSize
                        // setting to determine if WindowsXamlHost needs to re-run layout.
                        newFrameworkElement.SizeChanged += OnChildSizeChanged;
                    }

                    PerformLayout();

                    ChildChanged?.Invoke(this, new EventArgs());
                }
                else
                {
                    _childInternal = value;
                }
            }
        }

        /// <summary>
        /// Sets the root UWP XAML element on DesktopWindowXamlSource
        /// </summary>
        /// <param name="newValue">A UWP XAML Framework element</param>
        protected virtual void SetContent(WUX.UIElement newValue)
        {
            if (_xamlSource != null)
            {
                (_xamlSource.Content as DpiScalingPanel).Child = newValue;
            }
        }

        /// <summary>
        /// Gets or sets a value indicating whether a render transform is added to the UWP control corresponding to the current dpi scaling factor
        /// if scaling is not supported natively by the XAML island
        /// </summary>
        /// <value>The dpi scaling mode.</value>
        /// <remarks>A custom render transform added to the root UWP control will be overwritten.</remarks>
        [ReadOnly(false)]
        [Browsable(true)]
        [DefaultValue(false)]
        [Category("Layout")]
        [DesignerSerializationVisibility(DesignerSerializationVisibility.Visible)]
        public bool DpiScalingRenderTransform
        {
            get => _dpiScalingRenderTransformEnabled;

            set
            {
                _dpiScalingRenderTransformEnabled = value;
                if (!DesignMode)
                {
                    UpdateDpiScalingFactor();
                    PerformLayout();
                }
            }
        }

        /// <summary>
        /// Clean up hosted UWP XAML content
        /// </summary>
        /// <param name="disposing">IsDisposing?</param>
        protected override void Dispose(bool disposing)
        {
            if (disposing)
            {
                SizeChanged -= OnWindowXamlHostSizeChanged;
                ChildInternal?.ClearWrapper();
<<<<<<< HEAD
=======

                if (_form != null)
                {
                    _form.LocationChanged -= OnFormLocationChanged;
                    _form = null;
                }
>>>>>>> 537a56d6

                // Required by CA2213: _xamlSource?.Dispose() is insufficient.
                if (_xamlSource != null)
                {
                    _xamlSource.TakeFocusRequested -= OnTakeFocusRequested;
                    _xamlSource.Dispose();
                }
            }

            base.Dispose(disposing);
        }

        /// <summary>
        /// Raises the HandleCreated event.  Assign window render target to UWP XAML content.
        /// </summary>
        /// <param name="e">EventArgs</param>
        protected override void OnHandleCreated(EventArgs e)
        {
            base.OnHandleCreated(e);

            if (!DesignMode)
            {
                // Attach window to DesktopWindowXamSource as a render target
                var desktopWindowXamlSourceNative = _xamlSource.GetInterop<IDesktopWindowXamlSourceNative>();
                desktopWindowXamlSourceNative.AttachToWindow(Handle);
                _xamlIslandWindowHandle = desktopWindowXamlSourceNative.WindowHandle;

                // Set window style required by container control to support Focus
                if (Interop.Win32.UnsafeNativeMethods.SetWindowLong(Handle, Interop.Win32.NativeDefines.GWL_EXSTYLE, Interop.Win32.NativeDefines.WS_EX_CONTROLPARENT) == 0)
                {
                    throw new InvalidOperationException("WindowsXamlHostBase::OnHandleCreated: Failed to set WS_EX_CONTROLPARENT on control window.");
                }

                if (ChildInternal != null)
                {
                    SetContent(ChildInternal);
                    ChildInternal.SetWrapper(this);
                }

                UpdateDpiScalingFactor();
            }
        }
    }
}<|MERGE_RESOLUTION|>--- conflicted
+++ resolved
@@ -8,13 +8,7 @@
 using System.Windows.Forms;
 using Microsoft.Toolkit.Win32.UI.XamlHost;
 using Windows.Foundation.Metadata;
-<<<<<<< HEAD
 using WUX = Windows.UI.Xaml;
-=======
-using Windows.UI.Xaml;
-using Windows.UI.Xaml.Media;
-using windows = Windows;
->>>>>>> 537a56d6
 
 namespace Microsoft.Toolkit.Forms.UI.XamlHost
 {
@@ -39,26 +33,13 @@
         private static readonly IXamlMetadataContainer _metadataContainer = XamlApplication.GetOrCreateXamlMetadataContainer();
 
         /// <summary>
-<<<<<<< HEAD
         /// DesktopWindowXamlSource instance
-=======
+        /// </summary>
+        private readonly WUX.Hosting.DesktopWindowXamlSource _xamlSource;
+
+        /// <summary>
         ///    A render transform to scale the UWP XAML content should be applied
         /// </summary>
-        protected internal bool _dpiScalingRenderTransformEnabled = false;
-#pragma warning restore SA1401 // Fields must be private
-#pragma warning restore CA1051 // Do not declare visible instance fields
-
-        /// <summary>
-        /// A reference count on the UWP XAML framework is tied to WindowsXamlManager's
-        /// lifetime.  UWP XAML is spun up on the first WindowsXamlManager creation and
-        /// deinitialized when the last instance of WindowsXamlManager is destroyed.
->>>>>>> 537a56d6
-        /// </summary>
-        private readonly WUX.Hosting.DesktopWindowXamlSource _xamlSource;
-
-        /// <summary>
-        ///    A render transform to scale the UWP XAML content should be applied
-        /// </summary>
         private bool _dpiScalingRenderTransformEnabled = false;
 
         /// <summary>
@@ -96,18 +77,6 @@
         ///    The last dpi value retrieved from the system
         /// </summary>
         private double _lastDpi = 96.0f;
-<<<<<<< HEAD
-=======
-
-        /// <summary>
-        ///     When a window containing Xaml content moves, Xaml closes all open popups. We need the same behavior for Xaml
-        ///     content in the DesktopWindowXamlSource. Since the DesktopWindowXamlSource itself is not notified when the
-        ///     Form moves, we attach handlers to the Form's SizeChanged and LocationChanged events and use the Xaml
-        ///     VisualTreeHelper API to close all open popups in an event handler. The Form is not reachable until after
-        ///     this control is created. This field tracks the Form so we can detach the event handlers during cleanup.
-        /// </summary>
-        private Form _form;
->>>>>>> 537a56d6
 
         /// <summary>
         ///     Fired when XAML content has been updated
@@ -155,12 +124,6 @@
             _xamlSource.Content = new DpiScalingPanel();
         }
 
-<<<<<<< HEAD
-=======
-            HandleCreated += WindowsXamlHostBase_HandleCreated;
-        }
-
->>>>>>> 537a56d6
         protected WindowsXamlHostBase(string typeName)
             : this()
         {
@@ -170,51 +133,6 @@
                 ChildInternal.SetWrapper(this);
             }
         }
-<<<<<<< HEAD
-=======
-
-        /// <summary>
-        /// Attaches event handlers to Form.SizeChanged and Form.LocationChanged to close all popups opened by the
-        /// Xaml content inside the DesktopWindowXamlSource.
-        /// </summary>
-        private void WindowsXamlHostBase_HandleCreated(object sender, EventArgs e)
-        {
-            if (_form == null)
-            {
-                _form = FindForm();
-                _form.LocationChanged += OnFormLocationChanged;
-            }
-        }
-
-        /// <summary>
-        /// Close all popups opened by the Xaml content inside the DesktopWindowXamlSource.
-        /// </summary>
-        private void OnFormLocationChanged(object sender, EventArgs e)
-        {
-#pragma warning disable 8305    // Experimental API
-            XamlRoot xamlRoot = _childInternal.XamlRoot;
-            var openPopups = VisualTreeHelper.GetOpenPopupsForXamlRoot(xamlRoot);
-            foreach (windows.UI.Xaml.Controls.Primitives.Popup popup in openPopups)
-            {
-                // Toggle the CompositeMode property, which will force all windowed Popups
-                // to reposition themselves relative to the new position of the host window.
-                var compositeMode = popup.CompositeMode;
-
-                // Set CompositeMode to some value it currently isn't set to.
-                if (compositeMode == ElementCompositeMode.SourceOver)
-                {
-                    popup.CompositeMode = ElementCompositeMode.MinBlend;
-                }
-                else
-                {
-                    popup.CompositeMode = ElementCompositeMode.SourceOver;
-                }
-
-                // Restore CompositeMode to whatever it was originally set to.
-                popup.CompositeMode = compositeMode;
-            }
-        }
->>>>>>> 537a56d6
 
         /// <summary>
         /// Exposes ChildInternal without exposing its actual Type.
@@ -320,15 +238,6 @@
             {
                 SizeChanged -= OnWindowXamlHostSizeChanged;
                 ChildInternal?.ClearWrapper();
-<<<<<<< HEAD
-=======
-
-                if (_form != null)
-                {
-                    _form.LocationChanged -= OnFormLocationChanged;
-                    _form = null;
-                }
->>>>>>> 537a56d6
 
                 // Required by CA2213: _xamlSource?.Dispose() is insufficient.
                 if (_xamlSource != null)
