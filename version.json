<<<<<<< HEAD
{
  "version": "6.0.0-build.{height}",
  "publicReleaseRefSpec": [
    "^refs/heads/master$", // we release out of master
    "^refs/heads/dev$", // we release out of dev
    "^refs/heads/rel/\\d+\\.\\d+\\.\\d+" // we also release branches starting with rel/N.N.N
  ],
  "nugetPackageVersion":{
    "semVer": 2
  },
  "cloudBuild": {
    "buildNumber": {
      "enabled": false
    }
  }
}
=======
{
  "version": "5.1.0-build.{height}",
  "publicReleaseRefSpec": [
    "^refs/heads/master$", // we release out of master
    "^refs/heads/dev$", // we release out of dev
    "^refs/heads/rel/\\d+\\.\\d+\\.\\d+" // we also release branches starting with rel/N.N.N
  ],
  "nugetPackageVersion":{
    "semVer": 2
  },
  "cloudBuild": {
    "buildNumber": {
      "enabled": false
    }
  }
}
>>>>>>> 66d589e4
<|MERGE_RESOLUTION|>--- conflicted
+++ resolved
@@ -1,4 +1,3 @@
-<<<<<<< HEAD
 {
   "version": "6.0.0-build.{height}",
   "publicReleaseRefSpec": [
@@ -14,22 +13,4 @@
       "enabled": false
     }
   }
-}
-=======
-{
-  "version": "5.1.0-build.{height}",
-  "publicReleaseRefSpec": [
-    "^refs/heads/master$", // we release out of master
-    "^refs/heads/dev$", // we release out of dev
-    "^refs/heads/rel/\\d+\\.\\d+\\.\\d+" // we also release branches starting with rel/N.N.N
-  ],
-  "nugetPackageVersion":{
-    "semVer": 2
-  },
-  "cloudBuild": {
-    "buildNumber": {
-      "enabled": false
-    }
-  }
-}
->>>>>>> 66d589e4
+}