// Licensed to the .NET Foundation under one or more agreements.
// The .NET Foundation licenses this file to you under the MIT license.
// See the LICENSE file in the project root for more information.

using System;
using System.Collections;
using System.Collections.Generic;
using System.ComponentModel;
using System.Diagnostics;
using System.Diagnostics.CodeAnalysis;
using System.IO;
using System.Net.Http;
using System.Runtime.InteropServices;
using System.Security;
using System.Threading;
using System.Threading.Tasks;
using System.Windows;
using System.Windows.Threading;
using Microsoft.Toolkit.Win32.UI.Controls.Interop;
using Microsoft.Toolkit.Win32.UI.Controls.Interop.Win32;
using Microsoft.Toolkit.Win32.UI.Controls.Interop.WinRT;
using Microsoft.Toolkit.Win32.UI.Controls.WinForms;
using Point = Windows.Foundation.Point;
using Size = Windows.Foundation.Size;

/*

Overview of Keyboard Input Routing for IWebViewControl

The window hosting IWebViewControl receives regular alphanumeric keyboard input via its WndProc, and whoever is running the message loop
calls DispatchMessage() after any preprocessing and special routing, and the message gets to the WndProc of the window with focus. "Accelerator"
keys need to be passed to the IWebViewControl via TranslateAccelerator()

However, due to the way the window is hosted out of process, we are not able to intercept those messages. As such we have no support to handle
tabbing in or out of the IWebBrowserControl window.

NOTE: Depending on how the control is hosted, input messages flow different

 */

namespace Microsoft.Toolkit.Win32.UI.Controls.WPF
{
    /// <summary>
    /// This class is an implementation of <see cref="IWebView"/> for WPF. This class cannot be inherited.
    /// </summary>
    /// <seealso cref="WebViewHost" />
    /// <seealso cref="IWebView" />
    [ToolboxItem(true)]
    [DesignTimeVisible(true)]
    public sealed partial class WebView : WebViewHost, IWebView
    {
        private static readonly DependencyProperty EnterpriseIdProperty = DependencyProperty.Register(
            nameof(EnterpriseId),
            typeof(string),
            typeof(WebView),
            new PropertyMetadata(WebViewDefaults.EnterpriseId, PropertyChangedCallback));

        private static readonly Hashtable InvalidatorMap = new Hashtable();

        private static readonly DependencyProperty IsIndexedDBEnabledProperty = DependencyProperty.Register(
            nameof(IsIndexedDBEnabled),
            typeof(bool),
            typeof(WebView),
            new PropertyMetadata(WebViewDefaults.IsIndexedDBEnabled, PropertyChangedCallback));

        private static readonly DependencyProperty IsJavaScriptEnabledProperty = DependencyProperty.Register(
            nameof(IsJavaScriptEnabled),
            typeof(bool),
            typeof(WebView),
            new PropertyMetadata(WebViewDefaults.IsJavaScriptEnabled, PropertyChangedCallback));

        private static readonly DependencyProperty IsPrivateNetworkClientServerCapabilityEnabledProperty = DependencyProperty.Register(
            nameof(IsPrivateNetworkClientServerCapabilityEnabled),
            typeof(bool),
            typeof(WebView),
            new PropertyMetadata(WebViewDefaults.IsPrivateNetworkEnabled, PropertyChangedCallback));

        private static readonly DependencyProperty IsScriptNotifyAllowedProperty = DependencyProperty.Register(
            nameof(IsScriptNotifyAllowed),
            typeof(bool),
            typeof(WebView),
            new PropertyMetadata(WebViewDefaults.IsScriptNotifyEnabled, PropertyChangedCallback));

        private static readonly bool IsWebPermissionRestricted = !Security.CallerAndAppDomainHaveUnrestrictedWebBrowserPermission();

        private static readonly DependencyProperty SourceProperty = DependencyProperty.Register(
            nameof(Source),
            typeof(Uri),
            typeof(WebView),
            new PropertyMetadata(WebViewDefaults.AboutBlankUri, PropertyChangedCallback));

        private WebViewControlProcess _process;

        private volatile WebViewControlHost _webViewControl;

        // Initialization flag for ISupportInitialize
        private InitializationState _initializationState = InitializationState.Uninitialized;

        private ManualResetEvent _initializationComplete;

        [SecuritySafeCritical]
        [SuppressMessage("Microsoft.Design", "CA1065", Justification ="Exceptions thrown to fail as fast as possible.")]
        static WebView()
        {
#pragma warning disable 1065
            if (IsWebPermissionRestricted)
            {
                // Could be hosted in non-IE browser (e.g. Firefox) as an Internet-zone XBAP
                // Could also be a standalone ClickOnce application

                // Either way, we don't currently support this
                throw new NotSupportedException(DesignerUI.E_WEB_PERMISSION_RESTRICTED);
            }

            // ClickOnce uses AppLaunch.exe to host partial-trust applications
#pragma warning disable SA1129 // Do not use default value type constructor
            var hostProcessName = Path.GetFileName(UnsafeNativeMethods.GetModuleFileName(new HandleRef()));
#pragma warning restore SA1129 // Do not use default value type constructor
            if (string.Compare(hostProcessName, "AppLaunch.exe", StringComparison.OrdinalIgnoreCase) == 0)
            {
                // Not currently supported
                throw new NotSupportedException(DesignerUI.E_CLICKONCE_PARTIAL_TRUST);
            }

            // Haven't tested with MTA
            Verify.IsApartmentState(ApartmentState.STA);

            // TODO: Assign Feature Control Keys

            // We use this map to lookup which invalidator method to call when the parent's properties change
            InvalidatorMap[VisibilityProperty] = new PropertyInvalidator(OnVisibilityInvalidated);
            InvalidatorMap[IsEnabledProperty] = new PropertyInvalidator(OnIsEnabledInvalidated);
#pragma warning restore 1065
        }

        private bool WebViewInitialized => _initializationState == InitializationState.IsInitialized;

        private bool WebViewInitializing => _initializationState == InitializationState.IsInitializing;

        private bool WebViewControlInitialized => _webViewControl != null && WebViewInitialized;

        /// <summary>
        /// Initializes a new instance of the <see cref="WebView"/> class.
        /// </summary>
        [SecurityCritical]
        public WebView()
        {
            // TODO: Check whether browser is disabled
            // TODO: Handle case (OnLoad) for handling POPUP windows
            _initializationComplete = new ManualResetEvent(false);
        }

        [SecurityCritical]
        public WebView(WebViewControlProcess process)
            : this()
        {
            _process = process;
        }

        internal WebView(WebViewControlHost webViewControl)
            : this()
        {
            _webViewControl = webViewControl ?? throw new ArgumentNullException(nameof(webViewControl));
            _process = webViewControl.Process;
        }

        /// <summary>
        /// Starts the initialization process for this element.
        /// </summary>
        /// <exception cref="InvalidOperationException">
        /// May occur if the element is already initialized or is already initializing.
        /// </exception>
        /// <inheritdoc cref="FrameworkElement.BeginInit" />
        public override void BeginInit()
        {
            if (WebViewInitialized)
            {
                // Cannot initialize WebView since it is already completely initialized
                throw new InvalidOperationException(DesignerUI.E_WEBVIEW_ALREADY_INITIALIZED);
            }

            if (WebViewInitializing)
            {
                // Cannot initialize WebView since it is already being initialized
                throw new InvalidOperationException(DesignerUI.E_WEBVIEW_ALREADY_INITIALIZING);
            }

            _initializationState = InitializationState.IsInitializing;

            base.BeginInit();
        }

        /// <summary>
        /// Indicates that the initialization process for the element is complete.
        /// </summary>
        /// <exception cref="InvalidOperationException">May occur when <see cref="BeginInit"/> is not previously called.</exception>
        /// <inheritdoc cref="FrameworkElement.EndInit" />
        public override void EndInit()
        {
            if (!WebViewInitializing)
            {
                // Cannot complete WebView initialization that is not being initialized
                throw new InvalidOperationException(DesignerUI.E_WEBVIEW_NOT_INITIALIZING);
            }

            base.EndInit();
        }

        // Ensures this class is initialized. Initialization involves using ISupportInitialize methods
        private void EnsureInitialized()
        {
            // If not already initialized and not already initializing
            if (!WebViewInitialized && !WebViewInitializing)
            {
                BeginInit();
                EndInit();
            }
        }

        private delegate void PropertyInvalidator(WebView webViewHost);

        /// <inheritdoc />
        public event EventHandler<WebViewControlAcceleratorKeyPressedEventArgs> AcceleratorKeyPressed = (sender, args) => { };

        /// <inheritdoc />
        [SuppressMessage("Microsoft.Design", "CA1009:DeclareEventHandlersCorrectly", Justification = "Event does not provide argument deriving from EventArgs")]
        [StringResourceCategory(Constants.CategoryAction)]
        [StringResourceDescription(Constants.DescriptionWebViewContainsFullScreenElement)]
        public event EventHandler<object> ContainsFullScreenElementChanged = (sender, args) => { };

        /// <inheritdoc />
        [StringResourceCategory(Constants.CategoryAction)]
        [StringResourceDescription(Constants.DescriptionWebViewContentLoading)]
        public event EventHandler<WebViewControlContentLoadingEventArgs> ContentLoading = (sender, args) => { };

        /// <inheritdoc />
        [StringResourceCategory(Constants.CategoryAction)]
        [StringResourceDescription(Constants.DescriptionWebViewDomContentLoaded)]
        public event EventHandler<WebViewControlDOMContentLoadedEventArgs> DOMContentLoaded = (sender, args) => { };

        /// <inheritdoc />
        [StringResourceCategory(Constants.CategoryAction)]
        [StringResourceDescription(Constants.DescriptionWebViewFrameContentLoading)]
        public event EventHandler<WebViewControlContentLoadingEventArgs> FrameContentLoading = (sender, args) => { };

        /// <inheritdoc />
        [SuppressMessage("Microsoft.Naming", "CA1709:IdentifiersShouldBeCasedCorrectly", MessageId = "DOM", Justification = "Name is the same as the WinRT type")]
        [StringResourceCategory(Constants.CategoryAction)]
        [StringResourceDescription(Constants.DescriptionWebViewFrameDomContentLoaded)]
        public event EventHandler<WebViewControlDOMContentLoadedEventArgs> FrameDOMContentLoaded = (sender, args) => { };

        /// <inheritdoc />
        [StringResourceCategory(Constants.CategoryAction)]
        [StringResourceDescription(Constants.DescriptionWebViewFrameNavigationCompleted)]
        public event EventHandler<WebViewControlNavigationCompletedEventArgs> FrameNavigationCompleted = (sender, args) => { };

        /// <inheritdoc />
        [StringResourceCategory(Constants.CategoryAction)]
        [StringResourceDescription(Constants.DescriptionWebViewFrameNavigationStarting)]
        public event EventHandler<WebViewControlNavigationStartingEventArgs> FrameNavigationStarting = (sender, args) => { };

        /// <inheritdoc />
        [StringResourceCategory(Constants.CategoryAction)]
        [StringResourceDescription(Constants.DescriptionWebViewLongRunningScriptDetected)]
        public event EventHandler<WebViewControlLongRunningScriptDetectedEventArgs> LongRunningScriptDetected = (sender, args) => { };

        /// <inheritdoc />
        [StringResourceCategory(Constants.CategoryAction)]
        [StringResourceDescription(Constants.DescriptionWebViewMoveFocusRequested)]
        public event EventHandler<WebViewControlMoveFocusRequestedEventArgs> MoveFocusRequested = (sender, args) => { };

        /// <inheritdoc />
        [StringResourceCategory(Constants.CategoryAction)]
        [StringResourceDescription(Constants.DescriptionWebViewNavigationCompleted)]
        public event EventHandler<WebViewControlNavigationCompletedEventArgs> NavigationCompleted = (sender, args) => { };

        /// <inheritdoc/>
        [StringResourceCategory(Constants.CategoryAction)]
        [StringResourceDescription(Constants.DescriptionWebViewNavigationStarting)]
        public event EventHandler<WebViewControlNavigationStartingEventArgs> NavigationStarting = (sender, args) => { };

        /// <inheritdoc />
        [StringResourceCategory(Constants.CategoryAction)]
        [StringResourceDescription(Constants.DescriptionWebViewNewWindowRequested)]
        public event EventHandler<WebViewControlNewWindowRequestedEventArgs> NewWindowRequested = (sender, args) => { };

        /// <inheritdoc />
        [StringResourceCategory(Constants.CategoryAction)]
        [StringResourceDescription(Constants.DescriptionWebViewPermissionRequested)]
        public event EventHandler<WebViewControlPermissionRequestedEventArgs> PermissionRequested = (sender, args) => { };

        /// <inheritdoc />
        [StringResourceCategory(Constants.CategoryAction)]
        [StringResourceDescription(Constants.DescriptionWebViewScriptNotify)]
        public event EventHandler<WebViewControlScriptNotifyEventArgs> ScriptNotify = (sender, args) => { };

        /// <inheritdoc />
        [SuppressMessage("Microsoft.Design", "CA1009:DeclareEventHandlersCorrectly", Justification = "WinRT type signature does not have argument that inherits from EventArgs")]
        [StringResourceCategory(Constants.CategoryAction)]
        [StringResourceDescription(Constants.DescriptionWebViewUnsafeContentWarningDisplaying)]
        public event EventHandler<object> UnsafeContentWarningDisplaying = (sender, args) => { };

        /// <inheritdoc />
        [StringResourceCategory(Constants.CategoryAction)]
        [StringResourceDescription(Constants.DescriptionWebViewUnsupportedUriSchemeIdentified)]
        public event EventHandler<WebViewControlUnsupportedUriSchemeIdentifiedEventArgs> UnsupportedUriSchemeIdentified = (sender, args) => { };

        /// <inheritdoc />
        [SuppressMessage("Microsoft.Naming", "CA1704:IdentifiersShouldBeSpelledCorrectly", MessageId = "Unviewable", Justification = "Unviewable is in WinRT type")]
        public event EventHandler<WebViewControlUnviewableContentIdentifiedEventArgs> UnviewableContentIdentified = (sender, args) => { };

        /// <summary>
        /// Gets a value indicating whether <see cref="WebView"/> is supported in this environment.
        /// </summary>
        /// <value><see langword="true" /> if this instance is supported; otherwise, <see langword="false" />.</value>
        public static bool IsSupported => WebViewControlHost.IsSupported;

        /// <inheritdoc />
        public bool CanGoBack
        {
            get
            {
                VerifyAccess();
                Verify.IsNotNull(_webViewControl);
                return _webViewControl?.CanGoBack ?? false;
            }
        }

        /// <inheritdoc />
        public bool CanGoForward
        {
            get
            {
                VerifyAccess();
                Verify.IsNotNull(_webViewControl);
                return _webViewControl?.CanGoForward ?? false;
            }
        }

        /// <inheritdoc />
        public bool ContainsFullScreenElement
        {
            get
            {
                VerifyAccess();
                Verify.IsNotNull(_webViewControl);
                return _webViewControl?.ContainsFullScreenElement ?? false;
            }
        }

        /// <inheritdoc />
        public string DocumentTitle
        {
            get
            {
                VerifyAccess();
                Verify.IsNotNull(_webViewControl);
                return _webViewControl?.DocumentTitle ?? string.Empty;
            }
        }

        /// <inheritdoc />
        [StringResourceCategory(Constants.CategoryBehavior)]
        [DefaultValue(WebViewDefaults.EnterpriseId)]
        public string EnterpriseId
        {
            get => (string)GetValue(EnterpriseIdProperty);
            set => SetValue(EnterpriseIdProperty, value);
        }

        /// <inheritdoc />
        [StringResourceCategory(Constants.CategoryBehavior)]
        [DefaultValue(WebViewDefaults.IsIndexedDBEnabled)]
        public bool IsIndexedDBEnabled
        {
            get => (bool)GetValue(IsIndexedDBEnabledProperty);
            set => SetValue(IsIndexedDBEnabledProperty, value);
        }

        /// <inheritdoc />
        [StringResourceCategory(Constants.CategoryBehavior)]
        [DefaultValue(WebViewDefaults.IsJavaScriptEnabled)]
        public bool IsJavaScriptEnabled
        {
            get => (bool)GetValue(IsJavaScriptEnabledProperty);
            set => SetValue(IsJavaScriptEnabledProperty, value);
        }

        /// <inheritdoc />
        [StringResourceCategory(Constants.CategoryBehavior)]
        [DefaultValue(WebViewDefaults.IsPrivateNetworkEnabled)]
        public bool IsPrivateNetworkClientServerCapabilityEnabled
        {
            get => (bool)GetValue(IsPrivateNetworkClientServerCapabilityEnabledProperty);
            set => SetValue(IsPrivateNetworkClientServerCapabilityEnabledProperty, value);
        }

        /// <inheritdoc />
        [StringResourceCategory(Constants.CategoryBehavior)]
        [DefaultValue(WebViewDefaults.IsScriptNotifyEnabled)]
        public bool IsScriptNotifyAllowed
        {
            get => (bool)GetValue(IsScriptNotifyAllowedProperty);
            set => SetValue(IsScriptNotifyAllowedProperty, value);
        }

        /// <summary>
        /// Gets or sets a value indicating whether this instance is web view visible.
        /// </summary>
        /// <value><see langword="true" /> if this instance is web view visible; otherwise, <see langword="false" />.</value>
        [Browsable(false)]
        [DesignerSerializationVisibility(DesignerSerializationVisibility.Hidden)]
        public bool IsWebViewVisible
        {
            get
            {
                VerifyAccess();
                Verify.IsNotNull(_webViewControl);
                return _webViewControl?.IsVisible ?? false;
            }

            set
            {
                Verify.IsNotNull(_webViewControl);

                if (_webViewControl != null)
                {
                    _webViewControl.IsVisible = value;
                }
            }
        }

        /// <inheritdoc />
        [Browsable(false)]
        public WebViewControlProcess Process
        {
            get
            {
                VerifyAccess();

                // NOTE: Not really in the spirit of a Property
                // Caller may need to share process, which case they will hand the
                // Loaded event then attempt to use this property, which will return
                // null if we do not wait for initialization
                return InvokeAfterInitializing(() =>
                {
                    // Test code should never run into a null WebViewControl
                    Verify.IsNotNull(_webViewControl);

                    // In production if a caller invokes the property before the
                    // control is properly initialized, just return null
                    return _webViewControl?.Process;
                });
            }
        }

        /// <inheritdoc />
        [Browsable(false)]
        public WebViewControlSettings Settings
        {
            get
            {
                VerifyAccess();

                // Test code should never run into a null WebViewControl
                Verify.IsNotNull(_webViewControl);

                // In production if a caller invokes the property before the
                // control is properly initialized, just return null
                return _webViewControl?.Settings;
            }
        }

        /// <inheritdoc />
        public Uri Source
        {
            get => (Uri)GetValue(SourceProperty);
            set => SetValue(SourceProperty, value);
        }

        /// <inheritdoc />
        [Browsable(false)]
        public Version Version
        {
            get
            {
                VerifyAccess();

                // Test code should never run into a null WebViewControl
                Verify.IsNotNull(_webViewControl);

                // In production if a caller invokes the property before the
                // control is properly initialized, just return null
                return _webViewControl?.Version;
            }
        }

        /// <inheritdoc cref="IWebView.AddPreLoadedScript" />
        [Obsolete("This item has been depreciated and will be removed in a future version. Use AddInitializeScript(string script) instead.", false)]
        public void AddPreLoadedScript(string script) => AddInitializeScript(script);

        /// <inheritdoc />
        public void AddInitializeScript(string script)
        {
            VerifyAccess();
<<<<<<< HEAD

            InvokeAfterInitializing(() =>
            {
                Verify.IsNotNull(_webViewControl);
                _webViewControl?.AddPreLoadedScript(script);
            });
=======
            Verify.IsNotNull(_webViewControl);
            _webViewControl?.AddInitializeScript(script);
>>>>>>> dd338383
        }

        /// <inheritdoc cref="IWebView.Close" />
        public override void Close()
        {
            // TODO: Guard IsDisposed
            UnsubscribeEvents();
            _webViewControl?.Close();
            _webViewControl?.Dispose();

            _webViewControl = null;
            _process = null;
        }

        /// <inheritdoc />
        public WebViewControlDeferredPermissionRequest GetDeferredPermissionRequestById(uint id)
        {
            VerifyAccess();

            return InvokeAfterInitializing(() =>
            {
                Verify.IsNotNull(_webViewControl);
                return _webViewControl?.GetDeferredPermissionRequestById(id);
            });
        }

        /// <inheritdoc />
        public bool GoBack()
        {
            VerifyAccess();

            return InvokeAfterInitializing(() =>
            {
                Verify.IsNotNull(_webViewControl);
                return _webViewControl?.GoBack() ?? false;
            });
        }

        /// <inheritdoc />
        public bool GoForward()
        {
            VerifyAccess();

            return InvokeAfterInitializing(() =>
            {
                Verify.IsNotNull(_webViewControl);
                return _webViewControl?.GoForward() ?? false;
            });
        }

        /// <inheritdoc />
        public string InvokeScript(string scriptName) => InvokeScript(scriptName, null);

        /// <inheritdoc />
        public string InvokeScript(string scriptName, params string[] arguments) => InvokeScript(scriptName, (IEnumerable<string>)arguments);

        /// <inheritdoc />
        public string InvokeScript(string scriptName, IEnumerable<string> arguments)
        {
            VerifyAccess();

            return InvokeAfterInitializing(() =>
            {
                Verify.IsNotNull(_webViewControl);

                // WebViewControlHost ends up calling InvokeScriptAsync anyway
                // The problem we have is that InvokeScript could be called from a UI thread and waiting for an async result that could lead to deadlock
                return InvokeScriptAsync(scriptName, arguments).WaitWithNestedMessageLoop(Dispatcher.CurrentDispatcher);
            });
        }

        /// <inheritdoc />
        public Task<string> InvokeScriptAsync(string scriptName)
        {
            VerifyAccess();

            return InvokeAfterInitializing(() =>
            {
                Verify.IsNotNull(_webViewControl);
                return _webViewControl?.InvokeScriptAsync(scriptName);
            });
        }

        /// <inheritdoc />
        public Task<string> InvokeScriptAsync(string scriptName, params string[] arguments)
        {
            VerifyAccess();

            return InvokeAfterInitializing(() =>
            {
                Verify.IsNotNull(_webViewControl);
                return _webViewControl?.InvokeScriptAsync(scriptName, arguments);
            });
        }

        /// <inheritdoc />
        public Task<string> InvokeScriptAsync(string scriptName, IEnumerable<string> arguments)
        {
            VerifyAccess();

            return InvokeAfterInitializing(() =>
            {
                Verify.IsNotNull(_webViewControl);
                return _webViewControl?.InvokeScriptAsync(scriptName, arguments);
            });
        }

        /// <inheritdoc />
        public void MoveFocus(WebViewControlMoveFocusReason reason)
        {
            VerifyAccess();
            InvokeAfterInitializing(() =>
            {
                Verify.IsNotNull(_webViewControl);
                _webViewControl?.MoveFocus(reason);
            });
        }

        /// <inheritdoc />
        public void Navigate(string source)
        {
            Navigate(UriHelper.StringToUri(source));
        }

        /// <inheritdoc />
        public void Navigate(Uri source)
        {
            VerifyAccess();

            // TODO: Support for pack://
            Source = source;
        }

        /// <inheritdoc />
        public void Navigate(
            Uri requestUri,
            HttpMethod httpMethod,
            string content = null,
            IEnumerable<KeyValuePair<string, string>> headers = null)
        {
            VerifyAccess();

            InvokeAfterInitializing(() =>
            {
                Verify.IsNotNull(_webViewControl);
                _webViewControl.Navigate(requestUri, httpMethod, content, headers);
            });
        }

        /// <inheritdoc />
        [Obsolete("Use NavigateToLocalStreamUri(Uri, IUriToStreamResolver) instead")]
        public void NavigateToLocal(string relativePath)
        {
            VerifyAccess();

            InvokeAfterInitializing(() =>
            {
                Verify.IsNotNull(_webViewControl);
                _webViewControl.NavigateToLocal(relativePath);
            });
        }

        /// <inheritdoc />
        public void NavigateToLocalStreamUri(Uri relativePath, IUriToStreamResolver streamResolver)
        {
            VerifyAccess();

            InvokeAfterInitializing(() =>
            {
                Verify.IsNotNull(_webViewControl);
                _webViewControl.NavigateToLocalStreamUri(relativePath, streamResolver);
            });
        }

        /// <inheritdoc />
        public void NavigateToString(string text)
        {
            VerifyAccess();

            InvokeAfterInitializing(() =>
            {
                Verify.IsNotNull(_webViewControl);
                _webViewControl.NavigateToString(text);
            });
        }

        /// <inheritdoc />
        public void Refresh()
        {
            VerifyAccess();
            InvokeAfterInitializing(() =>
            {
                Verify.IsNotNull(_webViewControl);
                _webViewControl?.Refresh();
            });
        }

        /// <inheritdoc />
        public void Stop()
        {
            VerifyAccess();
            InvokeAfterInitializing(() =>
            {
                Verify.IsNotNull(_webViewControl);
                _webViewControl?.Stop();
            });
        }

        /// <inheritdoc />
        protected override void Initialize()
        {
            OSVersionHelper.ThrowIfBeforeWindows10April2018();

            DpiHelper.SetPerMonitorDpiAwareness();

            Verify.AreEqual(_initializationState, InitializationState.IsInitializing);

            Dispatcher.InvokeAsync(
                async () =>
                {
                    if (_process == null)
                    {
                        var privateNetworkEnabled = !Dispatcher.CheckAccess()
                            ? Dispatcher.Invoke(() => IsPrivateNetworkClientServerCapabilityEnabled)
                            : IsPrivateNetworkClientServerCapabilityEnabled;
                        var enterpriseId = !Dispatcher.CheckAccess()
                            ? Dispatcher.Invoke(() => EnterpriseId)
                            : EnterpriseId;

                        _process = new WebViewControlProcess(new WebViewControlProcessOptions
                        {
                            PrivateNetworkClientServerCapability = privateNetworkEnabled
                                ? WebViewControlProcessCapabilityState.Enabled
                                : WebViewControlProcessCapabilityState.Disabled,
                            EnterpriseId = enterpriseId
                        });
                    }

                    Verify.IsNotNull(_process);

                    if (_webViewControl == null)
                    {
                        var handle = ChildWindow.Handle;
                        var bounds = new Windows.Foundation.Rect(0, 0, RenderSize.Width, RenderSize.Height);

                        _webViewControl = await _process.CreateWebViewControlHostAsync(handle, bounds).ConfigureAwait(false);
                    }

                    Verify.IsNotNull(_webViewControl);

                    if (!Dispatcher.CheckAccess())
                    {
                        Dispatcher.Invoke(() => UpdateSize(RenderSize));
                    }
                    else
                    {
                        UpdateSize(RenderSize);
                    }

                    DestroyWindowCore(ChildWindow);

                    SubscribeEvents();
                    _webViewControl.IsVisible = true;

                    Uri source;
                    bool javaScriptEnabled;
                    bool indexDBEnabled;
                    bool scriptNotifyAllowed;
                    if (!Dispatcher.CheckAccess())
                    {
                        source = Dispatcher.Invoke(() => Source);
                        javaScriptEnabled = Dispatcher.Invoke(() => IsJavaScriptEnabled);
                        indexDBEnabled = Dispatcher.Invoke(() => IsIndexedDBEnabled);
                        scriptNotifyAllowed = Dispatcher.Invoke(() => IsScriptNotifyAllowed);
                    }
                    else
                    {
                        source = Source;
                        javaScriptEnabled = IsJavaScriptEnabled;
                        indexDBEnabled = IsIndexedDBEnabled;
                        scriptNotifyAllowed = IsScriptNotifyAllowed;
                    }

                    _webViewControl.Settings.IsJavaScriptEnabled = javaScriptEnabled;
                    _webViewControl.Settings.IsIndexedDBEnabled = indexDBEnabled;
                    _webViewControl.Settings.IsScriptNotifyAllowed = scriptNotifyAllowed;

                    // This will cause a navigate, make last property set
                    _webViewControl.Source = source;

                    _initializationState = InitializationState.IsInitialized;
                    _initializationComplete.Set();
                },
                DispatcherPriority.Send);
        }

        /// <summary>
        /// Invoked whenever the effective value of any dependency property on this <see cref="T:System.Windows.FrameworkElement" /> has been updated. The specific dependency property that changed is reported in the arguments parameter. Overrides <see cref="M:System.Windows.DependencyObject.OnPropertyChanged(System.Windows.DependencyPropertyChangedEventArgs)" />.
        /// </summary>
        /// <param name="e">The event data that describes the property that changed, as well as old and new values.</param>
        /// <inheritdoc />
        protected override void OnPropertyChanged(DependencyPropertyChangedEventArgs e)
        {
            base.OnPropertyChanged(e);

            var property = e.Property;

            // Look up the property in our map and call the appropriate method to push down
            // the changed value to the hosted control
            if (property != null && InvalidatorMap.ContainsKey(property))
            {
                var invalidator = (PropertyInvalidator)InvalidatorMap[property];
                Verify.IsNotNull(invalidator);
                invalidator(this);
            }
        }

        /// <inheritdoc />
        protected override void UpdateBounds(Rect bounds)
        {
            UpdateBounds((int)bounds.X, (int)bounds.Y, (int)bounds.Width, (int)bounds.Height);
        }

        private static void OnIsEnabledInvalidated(WebView webView)
        {
            Verify.IsNotNull(webView);
            Verify.IsNotNull(webView._webViewControl);
            if (webView?._webViewControl != null)
            {
                // TODO: Is there an equivalent for Win32WebViewHost?
            }
        }

        private static void OnVisibilityInvalidated(WebView webView)
        {
            Verify.IsNotNull(webView);
            Verify.IsNotNull(webView._webViewControl);

            if (webView?._webViewControl != null)
            {
                switch (webView.Visibility)
                {
                    case Visibility.Visible:
                        webView._webViewControl.IsVisible = true;
                        break;

                    case Visibility.Hidden:
                        webView._webViewControl.IsVisible = false;
                        break;

                    case Visibility.Collapsed:
                        webView._webViewControl.IsVisible = false;

                        // TODO: Update bounds to set PreferredSize?
                        break;
                }
            }
        }

        private static void PropertyChangedCallback(DependencyObject dependencyObject, DependencyPropertyChangedEventArgs dependencyPropertyChangedEventArgs)
        {
            if (dependencyObject is WebView wv)
            {
                if (dependencyPropertyChangedEventArgs.Property.Name == nameof(Source))
                {
                    Verify.IsTrue(wv.WebViewControlInitialized);
                    if (wv.WebViewControlInitialized)
                    {
                        wv._webViewControl.Navigate(dependencyPropertyChangedEventArgs.NewValue as Uri);
                    }
                }
                else if (dependencyPropertyChangedEventArgs.Property.Name == nameof(IsIndexedDBEnabled))
                {
                    Verify.IsTrue(wv.WebViewControlInitialized);
                    if (wv.WebViewControlInitialized)
                    {
                        wv._webViewControl.Settings.IsIndexedDBEnabled =
                            (bool)dependencyPropertyChangedEventArgs.NewValue;
                    }
                }
                else if (dependencyPropertyChangedEventArgs.Property.Name == nameof(IsJavaScriptEnabled))
                {
                    Verify.IsTrue(wv.WebViewControlInitialized);
                    if (wv.WebViewControlInitialized)
                    {
                        wv._webViewControl.Settings.IsJavaScriptEnabled =
                            (bool)dependencyPropertyChangedEventArgs.NewValue;
                    }
                }
                else if (dependencyPropertyChangedEventArgs.Property.Name == nameof(IsScriptNotifyAllowed))
                {
                    Verify.IsTrue(wv.WebViewControlInitialized);
                    if (wv.WebViewControlInitialized)
                    {
                        wv._webViewControl.Settings.IsScriptNotifyAllowed =
                            (bool)dependencyPropertyChangedEventArgs.NewValue;
                    }
                }
                else if (dependencyPropertyChangedEventArgs.Property.Name == nameof(IsPrivateNetworkClientServerCapabilityEnabled))
                {
                    Verify.IsFalse(wv.WebViewControlInitialized);
                    if (wv.WebViewControlInitialized)
                    {
                        throw new InvalidOperationException(DesignerUI.E_CANNOT_CHANGE_AFTER_INIT);
                    }
                }
                else if (dependencyPropertyChangedEventArgs.Property.Name == nameof(EnterpriseId))
                {
                    Verify.IsFalse(wv.WebViewControlInitialized);
                    if (wv.WebViewControlInitialized)
                    {
                        throw new InvalidOperationException(DesignerUI.E_CANNOT_CHANGE_AFTER_INIT);
                    }
                }
            }
        }

        private void OnAcceleratorKeyPressed(object sender, WebViewControlAcceleratorKeyPressedEventArgs args)
        {
            var handler = AcceleratorKeyPressed;
            if (handler != null)
            {
                handler(this, args);
            }
        }

        private void OnContainsFullScreenElementChanged(object sender, object args)
        {
            var handler = ContainsFullScreenElementChanged;
            if (handler != null)
            {
                handler(this, args);
            }
        }

        private void OnContentLoading(object sender, WebViewControlContentLoadingEventArgs args)
        {
            var handler = ContentLoading;
            if (handler != null)
            {
                handler(this, args);
            }
        }

        private void OnDOMContentLoaded(object sender, WebViewControlDOMContentLoadedEventArgs args)
        {
            var handler = DOMContentLoaded;
            if (handler != null)
            {
                handler(this, args);
            }
        }

        private void OnFrameContentLoading(object sender, WebViewControlContentLoadingEventArgs args)
        {
            var handler = FrameContentLoading;
            if (handler != null)
            {
                handler(this, args);
            }
        }

        private void OnFrameDOMContentLoaded(object sender, WebViewControlDOMContentLoadedEventArgs args)
        {
            var handler = FrameDOMContentLoaded;
            if (handler != null)
            {
                handler(this, args);
            }
        }

        private void OnFrameNavigationCompleted(object sender, WebViewControlNavigationCompletedEventArgs args)
        {
            var handler = FrameNavigationCompleted;
            if (handler != null)
            {
                handler(this, args);
            }
        }

        private void OnFrameNavigationStarting(object sender, WebViewControlNavigationStartingEventArgs args)
        {
            var handler = FrameNavigationStarting;
            if (handler != null)
            {
                handler(this, args);
            }
        }

        private void OnGotFocus(object sender, object args)
        {
            OnGotFocus(new RoutedEventArgs(GotFocusEvent));
        }

        private void OnLongRunningScriptDetected(object sender, WebViewControlLongRunningScriptDetectedEventArgs args)
        {
            var handler = LongRunningScriptDetected;
            if (handler != null)
            {
                handler(this, args);
            }
        }

        private void OnLostFocus(object sender, object args)
        {
            OnLostFocus(new RoutedEventArgs(GotFocusEvent));
        }

        private void OnMoveFocusRequested(object sender, WebViewControlMoveFocusRequestedEventArgs args)
        {
            var handler = MoveFocusRequested;
            if (handler != null)
            {
                handler(this, args);
            }
        }

        private void OnNavigationCompleted(object sender, WebViewControlNavigationCompletedEventArgs args)
        {
            // We could have used
            // if (NavigationCompleted != null) NavigationCompleted(this, args);
            // However, if there is a subscriber and the moment the null check and the call to
            // the event handler by the method is invoked, the subscriber may unsubscribe
            // (e.g. on a different thread) and cause a NullReferenceException.
            // To work around this create a temporally local variable to store the reference and check that
            var handler = NavigationCompleted;
            if (handler != null)
            {
                handler(this, args);
            }
        }

        private void OnNavigationStarting(object sender, WebViewControlNavigationStartingEventArgs args)
        {
            var handler = NavigationStarting;
            if (handler != null)
            {
                handler(this, args);
            }
        }

        private void OnNewWindowRequested(object sender, WebViewControlNewWindowRequestedEventArgs args)
        {
            var handler = NewWindowRequested;
            if (handler != null)
            {
                handler(this, args);
            }
        }

        private void OnPermissionRequested(object sender, WebViewControlPermissionRequestedEventArgs args)
        {
            var handler = PermissionRequested;
            if (handler != null)
            {
                handler(this, args);
            }
        }

        private void OnScriptNotify(object sender, WebViewControlScriptNotifyEventArgs args)
        {
            var handler = ScriptNotify;
            if (handler != null)
            {
                handler(this, args);
            }
        }

        private void OnUnsafeContentWarningDisplaying(object sender, object args)
        {
            var handler = UnsafeContentWarningDisplaying;
            if (handler != null)
            {
                handler(this, args);
            }
        }

        private void OnUnsupportedUriSchemeIdentified(object sender, WebViewControlUnsupportedUriSchemeIdentifiedEventArgs args)
        {
            var handler = UnsupportedUriSchemeIdentified;
            if (handler != null)
            {
                handler(this, args);
            }
        }

        private void OnUnviewableContentIdentified(object sender, WebViewControlUnviewableContentIdentifiedEventArgs args)
        {
            var handler = UnviewableContentIdentified;
            if (handler != null)
            {
                handler(this, args);
            }
        }

        private void SubscribeEvents()
        {
            Verify.IsNotNull(_webViewControl);
            if (_webViewControl == null)
            {
                return;
            }

            _webViewControl.AcceleratorKeyPressed += OnAcceleratorKeyPressed;
            _webViewControl.ContainsFullScreenElementChanged += OnContainsFullScreenElementChanged;
            _webViewControl.ContentLoading += OnContentLoading;
            _webViewControl.DOMContentLoaded += OnDOMContentLoaded;
            _webViewControl.FrameContentLoading += OnFrameContentLoading;
            _webViewControl.FrameDOMContentLoaded += OnFrameDOMContentLoaded;
            _webViewControl.FrameNavigationCompleted += OnFrameNavigationCompleted;
            _webViewControl.FrameNavigationStarting += OnFrameNavigationStarting;
            _webViewControl.GotFocus += OnGotFocus;
            _webViewControl.LongRunningScriptDetected += OnLongRunningScriptDetected;
            _webViewControl.LostFocus += OnLostFocus;
            _webViewControl.MoveFocusRequested += OnMoveFocusRequested;
            _webViewControl.NavigationCompleted += OnNavigationCompleted;
            _webViewControl.NavigationStarting += OnNavigationStarting;
            _webViewControl.NewWindowRequested += OnNewWindowRequested;
            _webViewControl.PermissionRequested += OnPermissionRequested;
            _webViewControl.ScriptNotify += OnScriptNotify;
            _webViewControl.UnsafeContentWarningDisplaying += OnUnsafeContentWarningDisplaying;
            _webViewControl.UnsupportedUriSchemeIdentified += OnUnsupportedUriSchemeIdentified;
            _webViewControl.UnviewableContentIdentified += OnUnviewableContentIdentified;
        }

        private void UnsubscribeEvents()
        {
            Verify.IsNotNull(_webViewControl);
            if (_webViewControl == null)
            {
                return;
            }

            _webViewControl.AcceleratorKeyPressed -= OnAcceleratorKeyPressed;
            _webViewControl.ContainsFullScreenElementChanged -= OnContainsFullScreenElementChanged;
            _webViewControl.ContentLoading -= OnContentLoading;
            _webViewControl.DOMContentLoaded -= OnDOMContentLoaded;
            _webViewControl.FrameContentLoading -= OnFrameContentLoading;
            _webViewControl.FrameDOMContentLoaded -= OnFrameDOMContentLoaded;
            _webViewControl.FrameNavigationCompleted -= OnFrameNavigationCompleted;
            _webViewControl.FrameNavigationStarting -= OnFrameNavigationStarting;
            _webViewControl.GotFocus -= OnGotFocus;
            _webViewControl.LongRunningScriptDetected -= OnLongRunningScriptDetected;
            _webViewControl.LostFocus -= OnLostFocus;
            _webViewControl.MoveFocusRequested -= OnMoveFocusRequested;
            _webViewControl.NavigationCompleted -= OnNavigationCompleted;
            _webViewControl.NavigationStarting -= OnNavigationStarting;
            _webViewControl.NewWindowRequested -= OnNewWindowRequested;
            _webViewControl.PermissionRequested -= OnPermissionRequested;
            _webViewControl.ScriptNotify -= OnScriptNotify;
            _webViewControl.UnsafeContentWarningDisplaying -= OnUnsafeContentWarningDisplaying;
            _webViewControl.UnsupportedUriSchemeIdentified -= OnUnsupportedUriSchemeIdentified;
            _webViewControl.UnviewableContentIdentified -= OnUnviewableContentIdentified;
        }

        private void UpdateBounds(int x, int y, int width, int height)
        {
#if DEBUG_LAYOUT
            Debug.WriteLine($"{Name}::{nameof(UpdateBounds)}");
            Debug.Indent();
            Debug.WriteLine($"oldBounds={{x={x} y={y} width={width} height={height}}}");
#endif

            // Update bounds here to ensure correct draw position
            if (IsScalingRequired)
            {
                width = DpiHelper.LogicalToDeviceUnits(width, DeviceDpi);
                height = DpiHelper.LogicalToDeviceUnits(height, DeviceDpi);
            }

            // HACK: looks like the vertical pos is counted twice, giving a gap
            y = 0;

#if DEBUG_LAYOUT
            Debug.WriteLine($"newBounds={{x={x} y={y} width={width} height={height}}}");
#endif
            if (WebViewControlInitialized)
            {
                var rect = new Windows.Foundation.Rect(
                    new Point(x, y),
                    new Size(width, height));

                _webViewControl?.UpdateBounds(rect);
            }

#if DEBUG_LAYOUT
            Debug.Unindent();
#endif
        }
    }
}<|MERGE_RESOLUTION|>--- conflicted
+++ resolved
@@ -503,17 +503,12 @@
         public void AddInitializeScript(string script)
         {
             VerifyAccess();
-<<<<<<< HEAD
 
             InvokeAfterInitializing(() =>
             {
                 Verify.IsNotNull(_webViewControl);
-                _webViewControl?.AddPreLoadedScript(script);
-            });
-=======
-            Verify.IsNotNull(_webViewControl);
-            _webViewControl?.AddInitializeScript(script);
->>>>>>> dd338383
+                _webViewControl?.AddInitializeScript(script);
+            });
         }
 
         /// <inheritdoc cref="IWebView.Close" />
