// Licensed to the .NET Foundation under one or more agreements.
// The .NET Foundation licenses this file to you under the MIT license.
// See the LICENSE file in the project root for more information.

using System;
using System.Collections.Generic;
using System.ComponentModel;
using System.Diagnostics;
using System.Drawing;
using System.Drawing.Drawing2D;
using System.Net.Http;
using System.Runtime.InteropServices;
using System.Security;
using System.Security.Permissions;
using System.Threading.Tasks;
using System.Windows.Forms;
using Microsoft.Toolkit.Win32.UI.Controls.Interop.Win32;
using Microsoft.Toolkit.Win32.UI.Controls.Interop.WinRT;
using Windows.Web.UI.Interop;
using WebViewControlDeferredPermissionRequest = Microsoft.Toolkit.Win32.UI.Controls.Interop.WinRT.WebViewControlDeferredPermissionRequest;
using WebViewControlMoveFocusReason = Microsoft.Toolkit.Win32.UI.Controls.Interop.WinRT.WebViewControlMoveFocusReason;
using WebViewControlProcess = Microsoft.Toolkit.Win32.UI.Controls.Interop.WinRT.WebViewControlProcess;
using WebViewControlSettings = Microsoft.Toolkit.Win32.UI.Controls.Interop.WinRT.WebViewControlSettings;

namespace Microsoft.Toolkit.Win32.UI.Controls.WinForms
{
    /// <summary>
    /// This class is an implementation of <see cref="IWebView" /> for Windows Forms. This class cannot be inherited.
    /// </summary>
    /// <seealso cref="Control" />
    /// <seealso cref="ISupportInitialize" />
    [Designer(typeof(WebViewDesigner))]
    [DefaultProperty(Constants.ComponentDefaultProperty)]
    [DefaultEvent(Constants.ComponentDefaultEvent)]
    [Docking(DockingBehavior.AutoDock)]
    [Description("Embeds a view into your application that renders web content using the Microsoft Edge rendering engine")]
    [SecurityCritical]
    [PermissionSet(SecurityAction.InheritanceDemand, Name = Constants.SecurityPermissionSetName)]
    public sealed partial class WebView : Control, IWebView, ISupportInitialize
    {
        private string _delayedEnterpriseId = WebViewDefaults.EnterpriseId;
        private bool _delayedIsIndexDbEnabled = WebViewDefaults.IsIndexedDBEnabled;
        private bool _delayedIsJavaScriptEnabled = WebViewDefaults.IsJavaScriptEnabled;
        private bool _delayedIsScriptNotifyAllowed = WebViewDefaults.IsScriptNotifyEnabled;
        private string _delayedPartition = WebViewDefaults.Partition;
        private bool _delayedPrivateNetworkEnabled = WebViewDefaults.IsPrivateNetworkEnabled;
        private Uri _delayedSource;
        private WebViewControlHost _webViewControl;
        private bool _webViewControlClosed;

        /// <summary>
        /// Initializes a new instance of the <see cref="WebView" /> class.
        /// </summary>
        public WebView()
        {
            Paint += OnWebViewPaint;
            Layout += OnWebViewLayout;
        }

        internal WebViewControlHost Host => _webViewControl;

        /// <summary>
        /// Gets a value indicating whether <see cref="WebView"/> is supported in this environment.
        /// </summary>
        /// <value><see langword="true" /> if this instance is supported; otherwise, <see langword="false" />.</value>
        public static bool IsSupported => WebViewControlHost.IsSupported;

        /// <inheritdoc />
        [Browsable(false)]
        [DesignerSerializationVisibility(DesignerSerializationVisibility.Hidden)]
        public bool ContainsFullScreenElement
        {
            get
            {
                Verify.IsFalse(IsDisposed);
                Verify.IsNotNull(_webViewControl);
                return _webViewControl?.ContainsFullScreenElement ?? false;
            }
        }

        /// <summary>
        /// Gets a value indicating whether the <see cref="WebView"/> is currently in design mode.
        /// </summary>
        /// <value><see langword="true"/> if the <see cref="WebView"/> is currently in design mode; otherwise, <see langword="false"/>.</value>
        [Browsable(false)]
        [DesignerSerializationVisibility(DesignerSerializationVisibility.Hidden)]
        public new bool DesignMode => IsInDesignMode();

        /// <summary>
        /// Gets the document title.
        /// </summary>
        /// <value>The document title.</value>
        /// <inheritdoc />
        [Browsable(false)]
        [DesignerSerializationVisibility(DesignerSerializationVisibility.Hidden)]
        public string DocumentTitle
        {
            get
            {
                Verify.IsFalse(IsDisposed);
                Verify.IsNotNull(_webViewControl);
                return _webViewControl?.DocumentTitle;
            }
        }

        /// <inheritdoc />
        [StringResourceCategory(Constants.CategoryBehavior)]
        [DefaultValue(WebViewDefaults.EnterpriseId)]
        public string EnterpriseId
        {
            get
            {
                Verify.IsFalse(IsDisposed);
                Verify.Implies(Initializing, !Initialized);
                Verify.Implies(Initialized, WebViewControlInitialized);
                return WebViewControlInitialized
                    ? _webViewControl.Process.EnterpriseId
                    : _delayedEnterpriseId;
            }

            set
            {
                Verify.IsFalse(IsDisposed);
                _delayedEnterpriseId = value;
                if (!DesignMode)
                {
                    EnsureInitialized();
                    if (WebViewControlInitialized
                        && !string.Equals(_delayedEnterpriseId, _webViewControl.Process.EnterpriseId, StringComparison.OrdinalIgnoreCase))
                    {
                        throw new InvalidOperationException(DesignerUI.E_CANNOT_CHANGE_AFTER_INIT);
                    }
                }
            }
        }

        /// <summary>
        /// Gets a value indicating whether this <see cref="WebView" /> is focused.
        /// </summary>
        /// <value><see langword="true" /> if focused; otherwise, <see langword="false" />.</value>
        /// <inheritdoc />
        /// <remarks>Returns <see langword="true" /> if this or any of its child windows has focus.</remarks>
        public override bool Focused
        {
            get
            {
                if (base.Focused)
                {
                    return true;
                }

                var hwndFocus = UnsafeNativeMethods.GetFocus();
                var ret = hwndFocus != IntPtr.Zero
                       && NativeMethods.IsChild(new HandleRef(this, Handle), new HandleRef(null, hwndFocus));

                return ret;
            }
        }

        /// <summary>
        /// Gets or sets a value indicating whether this instance is indexed database enabled.
        /// </summary>
        /// <value><see langword="true" /> if this instance is indexed database enabled; otherwise, <see langword="false" />.</value>
        /// <inheritdoc />
        [StringResourceCategory(Constants.CategoryBehavior)]
        [DefaultValue(WebViewDefaults.IsIndexedDBEnabled)]
        public bool IsIndexedDBEnabled
        {
            get
            {
                Verify.IsFalse(IsDisposed);
                Verify.Implies(Initializing, !Initialized);
                Verify.Implies(Initialized, WebViewControlInitialized);
                return WebViewControlInitialized
                    ? _webViewControl.Settings.IsIndexedDBEnabled
                    : _delayedIsIndexDbEnabled;
            }

            set
            {
                Verify.IsFalse(IsDisposed);
                _delayedIsIndexDbEnabled = value;
                if (!DesignMode)
                {
                    EnsureInitialized();
                    if (WebViewControlInitialized)
                    {
                        _webViewControl.Settings.IsIndexedDBEnabled = value;
                    }
                }
            }
        }

        /// <summary>
        /// Gets or sets a value indicating whether the use of JavaScript is allowed.
        /// </summary>
        /// <value><c>true</c> if the use of JavaScript is allowed; otherwise, <c>false</c>.</value>
        /// <inheritdoc />
        [StringResourceCategory(Constants.CategoryBehavior)]
        [DefaultValue(WebViewDefaults.IsJavaScriptEnabled)]
        public bool IsJavaScriptEnabled
        {
            get
            {
                Verify.IsFalse(IsDisposed);
                Verify.Implies(Initializing, !Initialized);
                Verify.Implies(Initialized, WebViewControlInitialized);
                return WebViewControlInitialized
                    ? _webViewControl.Settings.IsJavaScriptEnabled
                    : _delayedIsJavaScriptEnabled;
            }

            set
            {
                Verify.IsFalse(IsDisposed);
                _delayedIsJavaScriptEnabled = value;
                if (!DesignMode)
                {
                    EnsureInitialized();
                    if (WebViewControlInitialized)
                    {
                        _webViewControl.Settings.IsJavaScriptEnabled = value;
                    }
                }
            }
        }

        /// <summary>
        /// Gets or sets a value indicating whether <see cref="E:Microsoft.Toolkit.Win32.UI.Controls.WinForms.WebView.ScriptNotify" /> is allowed;
        /// </summary>
        /// <value><c>true</c> if <see cref="E:Microsoft.Toolkit.Win32.UI.Controls.WinForms.WebView.ScriptNotify" /> is allowed; otherwise, <c>false</c>.</value>
        /// <inheritdoc />
        [StringResourceCategory(Constants.CategoryBehavior)]
        [DefaultValue(WebViewDefaults.IsScriptNotifyEnabled)]
        public bool IsScriptNotifyAllowed
        {
            get
            {
                Verify.IsFalse(IsDisposed);
                Verify.Implies(Initializing, !Initialized);
                Verify.Implies(Initialized, WebViewControlInitialized);
                return WebViewControlInitialized
                    ? _webViewControl.Settings.IsScriptNotifyAllowed
                    : _delayedIsScriptNotifyAllowed;
            }

            set
            {
                Verify.IsFalse(IsDisposed);
                _delayedIsScriptNotifyAllowed = value;
                if (!DesignMode)
                {
                    EnsureInitialized();
                    if (WebViewControlInitialized)
                    {
                        _webViewControl.Settings.IsScriptNotifyAllowed = value;
                    }
                }
            }
        }

        /// <inheritdoc />
        /// <summary>
        /// Gets or sets a value indicating whether this instance is private network client server capability enabled.
        /// </summary>
        /// <value><see langword="true" /> if this instance is private network client server capability enabled; otherwise, <see langword="false" />.</value>
        /// <exception cref="T:System.InvalidOperationException">Value cannot be set once the control is initialized.</exception>
        [StringResourceCategory(Constants.CategoryBehavior)]
        [DefaultValue(WebViewDefaults.IsPrivateNetworkEnabled)]
        public bool IsPrivateNetworkClientServerCapabilityEnabled
        {
            get
            {
                Verify.IsFalse(IsDisposed);
                Verify.Implies(Initializing, !Initialized);
                Verify.Implies(Initialized, WebViewControlInitialized);
                return WebViewControlInitialized
                    ? _webViewControl.Process.IsPrivateNetworkClientServerCapabilityEnabled
                    : _delayedPrivateNetworkEnabled;
            }

            set
            {
                Verify.IsFalse(IsDisposed);
                _delayedPrivateNetworkEnabled = value;
                if (!DesignMode)
                {
                    EnsureInitialized();
                    if (WebViewControlInitialized
                        && _webViewControl.Process.IsPrivateNetworkClientServerCapabilityEnabled != _delayedPrivateNetworkEnabled)
                    {
                        throw new InvalidOperationException(DesignerUI.E_CANNOT_CHANGE_AFTER_INIT);
                    }
                }
            }
        }

        /// <inheritdoc />
        [StringResourceCategory(Constants.CategoryBehavior)]
        [DefaultValue(WebViewDefaults.Partition)]
        public string Partition
        {
            get
            {
                Verify.IsFalse(IsDisposed);
                Verify.Implies(Initializing, !Initialized);
                Verify.Implies(Initialized, WebViewControlInitialized);
                return WebViewControlInitialized
                    ? _webViewControl.Process.Partition
                    : _delayedPartition;
            }

            set
            {
                Verify.IsFalse(IsDisposed);
                _delayedPartition = value;
                if (!DesignMode)
                {
                    EnsureInitialized();
                    if (WebViewControlInitialized
                        && !string.Equals(_delayedPartition, _webViewControl.Process.Partition, StringComparison.OrdinalIgnoreCase))
                    {
                        throw new InvalidOperationException(DesignerUI.E_CANNOT_CHANGE_AFTER_INIT);
                    }
                }
            }
        }

        /// <summary>
        /// Gets a <see cref="WebViewControlProcess" /> object that the control is hosted in.
        /// </summary>
        /// <value>The <see cref="WebViewControlProcess" /> object that the control is hosted in.</value>
        [Browsable(false)]
        [DesignerSerializationVisibility(DesignerSerializationVisibility.Hidden)]
        public WebViewControlProcess Process { get; private set; }

        /// <summary>
        /// Gets a <see cref="WebViewControlSettings" /> object that contains properties to enable or disable <see cref="WebView" /> features.
        /// </summary>
        /// <value>A <see cref="WebViewControlSettings" /> object that contains properties to enable or disable <see cref="WebView" /> features.</value>
        [Browsable(false)]
        [DesignerSerializationVisibility(DesignerSerializationVisibility.Hidden)]
        public WebViewControlSettings Settings
        {
            get
            {
                Verify.IsFalse(IsDisposed);
                Verify.Implies(Initializing, !Initialized);
                Verify.Implies(Initialized, WebViewControlInitialized);
                return _webViewControl?.Settings;
            }
        }

        /// <summary>
        /// Gets or sets the Uniform Resource Identifier (URI) source of the HTML content to display in the <see cref="WebView" />.
        /// </summary>
        /// <value>The Uniform Resource Identifier (URI) source of the HTML content to display in the <see cref="WebView" />.</value>
        [Bindable(true)]
        [StringResourceCategory(Constants.CategoryBehavior)]
        [StringResourceDescription(Constants.DescriptionSource)]
        [TypeConverter(typeof(WebBrowserUriTypeConverter))]
        [DefaultValue((string)null)]
        public Uri Source
        {
            get
            {
                Verify.IsFalse(IsDisposed);
                Verify.Implies(Initializing, !Initialized);
                Verify.Implies(Initialized, WebViewControlInitialized);
                return WebViewControlInitialized
                    ? _webViewControl.Source
                    : _delayedSource;
            }

            set
            {
                Verify.IsFalse(IsDisposed);
                _delayedSource = value;
                if (!DesignMode)
                {
                    EnsureInitialized();
                    if (WebViewControlInitialized)
                    {
                        if (Initializing && value != null)
                        {
                            // During initialization if there is no Source set a navigation to "about:blank" will occur
                            _webViewControl.Source = value;
                        }
                        else if (Initialized)
                        {
                            // After the control is initialized send all values, regardless of if they are null
                            _webViewControl.Source = value;
                        }
                    }
                }
            }
        }

        /// <summary>
        /// Gets the version of EDGEHTML.DLL used by the control.
        /// </summary>
        /// <value>The version of EDGEHTML.DLL used by the control.</value>
        [Browsable(false)]
        [DesignerSerializationVisibility(DesignerSerializationVisibility.Hidden)]
        public Version Version => _webViewControl?.Version;

        /// <inheritdoc />
        public void AddPreLoadedScript(string script)
        {
            Verify.IsFalse(IsDisposed);
            Verify.Implies(Initializing, !Initialized);
            Verify.Implies(Initialized, WebViewControlInitialized);
            _webViewControl?.AddPreLoadedScript(script);
        }

        /// <summary>
        /// Closes this control.
        /// </summary>
        public void Close()
        {
            var webViewControlAlreadyClosed = _webViewControlClosed;
            _webViewControlClosed = true;

            // Unsubscribe all events:
            UnsubscribeEvents();

            if (!webViewControlAlreadyClosed)
            {
                _webViewControl?.Close();
                _webViewControl?.Dispose();
            }

            _webViewControl = null;
            Process = null;
        }

        /// <summary>
        /// Gets the deferred permission request with the specified Id.
        /// </summary>
        /// <param name="id">The Id of the deferred permission request.</param>
        /// <returns>A <see cref="WebViewControlDeferredPermissionRequest" /> object of the specified <paramref name="id" />.</returns>
        public WebViewControlDeferredPermissionRequest GetDeferredPermissionRequestById(uint id) => _webViewControl?.GetDeferredPermissionRequestById(id);

        /// <inheritdoc />
        public string InvokeScript(string scriptName) => _webViewControl?.InvokeScript(scriptName);

        /// <inheritdoc />
        public string InvokeScript(string scriptName, params string[] arguments) => _webViewControl?.InvokeScript(scriptName, arguments);

        /// <inheritdoc />
        public string InvokeScript(string scriptName, IEnumerable<string> arguments) => _webViewControl?.InvokeScript(scriptName, arguments);

        /// <inheritdoc />
        public Task<string> InvokeScriptAsync(string scriptName) => _webViewControl?.InvokeScriptAsync(scriptName);

        /// <inheritdoc />
        public Task<string> InvokeScriptAsync(string scriptName, params string[] arguments) =>
            _webViewControl?.InvokeScriptAsync(scriptName, arguments);

        /// <inheritdoc />
        public Task<string> InvokeScriptAsync(string scriptName, IEnumerable<string> arguments)
        => _webViewControl?.InvokeScriptAsync(scriptName, arguments);

        /// <inheritdoc />
        public void MoveFocus(WebViewControlMoveFocusReason reason) => _webViewControl?.MoveFocus(reason);

<<<<<<< HEAD
        /// <inheritdoc />
        public void Navigate(Uri source) => _webViewControl?.Navigate(source);

        /// <inheritdoc />
        public void Navigate(
            Uri requestUri,
            HttpMethod httpMethod,
            string content = null,
            IEnumerable<KeyValuePair<string, string>> headers = null) =>
            _webViewControl.Navigate(requestUri, httpMethod, content, headers);

        /// <inheritdoc />
        public void Navigate(string source)
        {
            Verify.IsFalse(IsDisposed);
            Verify.IsNotNull(_webViewControl);
            _webViewControl?.Navigate(source);
        }

        /// <inheritdoc />
        public void NavigateToLocal(string relativePath) => _webViewControl?.NavigateToLocal(relativePath);

        /// <inheritdoc />
        public void NavigateToString(string text) => _webViewControl?.NavigateToString(text);

=======
>>>>>>> 76ae4b0d
        /// <summary>
        /// Releases the unmanaged resources used by the <see cref="T:System.Windows.Forms.Control" /> and its child controls and optionally releases the managed resources.
        /// </summary>
        /// <param name="disposing"><see langword="true" /> to release both managed and unmanaged resources; <see langword="false" /> to release only unmanaged resources.</param>
        protected override void Dispose(bool disposing)
        {
            try
            {
                if (disposing)
                {
                    Close();
                    _webViewControl?.Dispose();
                    _webViewControl = null;
                    Process = null;
                }
            }
            finally
            {
                base.Dispose(disposing);
            }
        }

        private bool IsInDesignMode()
        {
            var wpfDesignMode = LicenseManager.UsageMode == LicenseUsageMode.Designtime;
            var formsDesignMode = System.Diagnostics.Process.GetCurrentProcess().ProcessName == "devenv";
            return wpfDesignMode || formsDesignMode;
        }

        // Ensures the WebViewControl's size stays in sync
        private void OnWebViewLayout(object sender, LayoutEventArgs e)
        {
            // This event is raised once at startup with the AffectedControl and AffectedProperty properties
            // on the LayoutEventArgs as null.
            if (e.AffectedControl != null && e.AffectedProperty != null)
            {
                // Ensure that the affected property is the Bounds property to the control
                if (e.AffectedProperty == nameof(Bounds))
                {
                    // In a typical control the DisplayRectangle is the interior canvas of the control
                    // and in a scrolling control the DisplayRectangle would be larger than the ClientRectangle.
                    // However, that is abstracted from us in WebView so we need to synchronize the ClientRectangle
                    // and permit WebView to handle scrolling based on the new viewport
                    UpdateBounds(ClientRectangle);
                }
            }
        }

        private void OnWebViewPaint(object sender, PaintEventArgs e)
        {
            if (!DesignMode)
            {
                return;
            }

            using (var g = e.Graphics)
            {
                using (var hb = new HatchBrush(HatchStyle.ZigZag, Color.Black, BackColor))
                {
                    g.FillRectangle(hb, ClientRectangle);
                }
            }
        }

        private void UpdateBounds(Rectangle bounds)
        {
            _webViewControl?.UpdateBounds(bounds);
        }
    }
}<|MERGE_RESOLUTION|>--- conflicted
+++ resolved
@@ -464,7 +464,6 @@
         /// <inheritdoc />
         public void MoveFocus(WebViewControlMoveFocusReason reason) => _webViewControl?.MoveFocus(reason);
 
-<<<<<<< HEAD
         /// <inheritdoc />
         public void Navigate(Uri source) => _webViewControl?.Navigate(source);
 
@@ -490,8 +489,6 @@
         /// <inheritdoc />
         public void NavigateToString(string text) => _webViewControl?.NavigateToString(text);
 
-=======
->>>>>>> 76ae4b0d
         /// <summary>
         /// Releases the unmanaged resources used by the <see cref="T:System.Windows.Forms.Control" /> and its child controls and optionally releases the managed resources.
         /// </summary>
