--- conflicted
+++ resolved
@@ -1,16 +1,9 @@
-<<<<<<< HEAD
 // Licensed to the .NET Foundation under one or more agreements.
 // The .NET Foundation licenses this file to you under the MIT license.
 // See the LICENSE file in the project root for more information.
 
 using windows = Windows;
 
-=======
-// Licensed to the .NET Foundation under one or more agreements.
-// The .NET Foundation licenses this file to you under the MIT license.
-// See the LICENSE file in the project root for more information.
-
->>>>>>> 66d589e4
 namespace Microsoft.Toolkit.Win32.UI.Controls.Interop.WinRT
 {
     /// <summary>
