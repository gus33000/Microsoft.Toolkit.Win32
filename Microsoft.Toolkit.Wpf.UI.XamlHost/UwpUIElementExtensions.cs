<<<<<<< HEAD
// Licensed to the .NET Foundation under one or more agreements.
// The .NET Foundation licenses this file to you under the MIT license.
// See the LICENSE file in the project root for more information.

using windows = Windows;

=======
// Licensed to the .NET Foundation under one or more agreements.
// The .NET Foundation licenses this file to you under the MIT license.
// See the LICENSE file in the project root for more information.

using System;

>>>>>>> 66d589e4
namespace Microsoft.Toolkit.Wpf.UI.XamlHost
{
    /// <summary>
    /// Extensions for use with UWP UIElement objects wrapped by the WindowsXamlHostBaseExt
    /// </summary>
    public static class UwpUIElementExtensions
    {
<<<<<<< HEAD
        private static windows.UI.Xaml.DependencyProperty WrapperProperty { get; } =
            windows.UI.Xaml.DependencyProperty.RegisterAttached("Wrapper", typeof(System.Windows.UIElement), typeof(UwpUIElementExtensions), new windows.UI.Xaml.PropertyMetadata(null));
=======
        private static bool IsDesktopWindowsXamlSourcePresent() => Windows.Foundation.Metadata.ApiInformation.IsApiContractPresent("Windows.UI.Xaml.Hosting.HostingContract", 3);

        private static Windows.UI.Xaml.DependencyProperty WrapperProperty
        {
            get
            {
                if (IsDesktopWindowsXamlSourcePresent())
                {
                    var result = Windows.UI.Xaml.DependencyProperty.RegisterAttached("Wrapper", typeof(System.Windows.UIElement), typeof(UwpUIElementExtensions), new Windows.UI.Xaml.PropertyMetadata(null));
                    return result;
                }

                throw new NotImplementedException();
            }
        }
>>>>>>> 66d589e4

        public static WindowsXamlHostBase GetWrapper(this windows.UI.Xaml.UIElement element)
        {
            if (IsDesktopWindowsXamlSourcePresent())
            {
                return (WindowsXamlHostBase)element.GetValue(WrapperProperty);
            }

            return null;
        }

        public static void SetWrapper(this windows.UI.Xaml.UIElement element, WindowsXamlHostBase wrapper)
        {
            if (IsDesktopWindowsXamlSourcePresent())
            {
                element.SetValue(WrapperProperty, wrapper);
            }
        }
    }
}<|MERGE_RESOLUTION|>--- conflicted
+++ resolved
@@ -1,62 +1,49 @@
-<<<<<<< HEAD
-// Licensed to the .NET Foundation under one or more agreements.
-// The .NET Foundation licenses this file to you under the MIT license.
-// See the LICENSE file in the project root for more information.
-
-using windows = Windows;
-
-=======
-// Licensed to the .NET Foundation under one or more agreements.
-// The .NET Foundation licenses this file to you under the MIT license.
-// See the LICENSE file in the project root for more information.
-
-using System;
-
->>>>>>> 66d589e4
-namespace Microsoft.Toolkit.Wpf.UI.XamlHost
-{
-    /// <summary>
-    /// Extensions for use with UWP UIElement objects wrapped by the WindowsXamlHostBaseExt
-    /// </summary>
-    public static class UwpUIElementExtensions
-    {
-<<<<<<< HEAD
-        private static windows.UI.Xaml.DependencyProperty WrapperProperty { get; } =
-            windows.UI.Xaml.DependencyProperty.RegisterAttached("Wrapper", typeof(System.Windows.UIElement), typeof(UwpUIElementExtensions), new windows.UI.Xaml.PropertyMetadata(null));
-=======
-        private static bool IsDesktopWindowsXamlSourcePresent() => Windows.Foundation.Metadata.ApiInformation.IsApiContractPresent("Windows.UI.Xaml.Hosting.HostingContract", 3);
-
-        private static Windows.UI.Xaml.DependencyProperty WrapperProperty
-        {
-            get
-            {
-                if (IsDesktopWindowsXamlSourcePresent())
-                {
-                    var result = Windows.UI.Xaml.DependencyProperty.RegisterAttached("Wrapper", typeof(System.Windows.UIElement), typeof(UwpUIElementExtensions), new Windows.UI.Xaml.PropertyMetadata(null));
-                    return result;
-                }
-
-                throw new NotImplementedException();
-            }
-        }
->>>>>>> 66d589e4
-
-        public static WindowsXamlHostBase GetWrapper(this windows.UI.Xaml.UIElement element)
-        {
-            if (IsDesktopWindowsXamlSourcePresent())
-            {
-                return (WindowsXamlHostBase)element.GetValue(WrapperProperty);
-            }
-
-            return null;
-        }
-
-        public static void SetWrapper(this windows.UI.Xaml.UIElement element, WindowsXamlHostBase wrapper)
-        {
-            if (IsDesktopWindowsXamlSourcePresent())
-            {
-                element.SetValue(WrapperProperty, wrapper);
-            }
-        }
-    }
-}+// Licensed to the .NET Foundation under one or more agreements.
+// The .NET Foundation licenses this file to you under the MIT license.
+// See the LICENSE file in the project root for more information.
+
+using System;
+using windows = Windows;
+
+namespace Microsoft.Toolkit.Wpf.UI.XamlHost
+{
+    /// <summary>
+    /// Extensions for use with UWP UIElement objects wrapped by the WindowsXamlHostBaseExt
+    /// </summary>
+    public static class UwpUIElementExtensions
+    {
+        private static bool IsDesktopWindowsXamlSourcePresent() => windows.Foundation.Metadata.ApiInformation.IsApiContractPresent("Windows.UI.Xaml.Hosting.HostingContract", 3);
+
+        private static windows.UI.Xaml.DependencyProperty WrapperProperty
+        {
+            get
+            {
+                if (IsDesktopWindowsXamlSourcePresent())
+                {
+                    var result = windows.UI.Xaml.DependencyProperty.RegisterAttached("Wrapper", typeof(System.Windows.UIElement), typeof(UwpUIElementExtensions), new windows.UI.Xaml.PropertyMetadata(null));
+                    return result;
+                }
+
+                throw new NotImplementedException();
+            }
+        }
+
+        public static WindowsXamlHostBase GetWrapper(this windows.UI.Xaml.UIElement element)
+        {
+            if (IsDesktopWindowsXamlSourcePresent())
+            {
+                return (WindowsXamlHostBase)element.GetValue(WrapperProperty);
+            }
+
+            return null;
+        }
+
+        public static void SetWrapper(this windows.UI.Xaml.UIElement element, WindowsXamlHostBase wrapper)
+        {
+            if (IsDesktopWindowsXamlSourcePresent())
+            {
+                element.SetValue(WrapperProperty, wrapper);
+            }
+        }
+    }
+}