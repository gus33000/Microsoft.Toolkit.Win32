﻿<Project Sdk="Microsoft.NET.Sdk">
  <PropertyGroup>
    <TargetFrameworks>net462;netcoreapp3.0</TargetFrameworks>
    <RootNamespace>Microsoft.Toolkit.UI.XamlHost</RootNamespace>
    <AssemblyName>Microsoft.Toolkit.UI.XamlApplication.Package</AssemblyName>
    <Title>Windows Community Toolkit XamlApplication</Title>
    <Description>This library provides XAML islands common helpers for native applications. It is part of the Windows Community Toolkit.</Description>
    <PackageTags>XAML Islands XAMLHost</PackageTags>
    <PackageId>Microsoft.Toolkit.Win32.UI.XamlApplication</PackageId>
<<<<<<< HEAD
    <Platforms>AnyCPU</Platforms>
=======
    <Platforms>x64;x86;ARM;ARM64;AnyCPU</Platforms>
>>>>>>> 7b5326ba
    <GeneratePackageOnBuild>false</GeneratePackageOnBuild>
    <IsNativeProject>true</IsNativeProject>
    <SuppressDependenciesWhenPacking>true</SuppressDependenciesWhenPacking>
    <IncludeBuildOutput>false</IncludeBuildOutput>
    <IsTool>true</IsTool>
  </PropertyGroup>

  <ItemGroup>

    <Content Include="..\Win32\$(Configuration)\Microsoft.Toolkit.Win32.UI.XamlApplication\Microsoft.Toolkit.Win32.UI.XamlHost.winmd">
      <Pack>true</Pack>
      <PackagePath>lib\uap10.0</PackagePath>
    </Content>

    <Content Include="..\Win32\$(Configuration)\Microsoft.Toolkit.Win32.UI.XamlApplication\Microsoft.Toolkit.Win32.UI.XamlHost.xml">
      <Pack>true</Pack>
      <PackagePath>lib\uap10.0</PackagePath>
    </Content>

    <Content Include="..\Win32\$(Configuration)\Microsoft.Toolkit.Win32.UI.XamlApplication\Microsoft.Toolkit.Win32.UI.XamlHost.dll">
      <Pack>true</Pack>
      <PackagePath>runtimes\win10-x86\native</PackagePath>
    </Content>

    <!--
    <Content Include="..\Win32\$(Configuration)\Microsoft.Toolkit.Win32.UI.XamlApplication\Microsoft.Toolkit.Win32.UI.XamlHost.pdb">
      <Pack>true</Pack>
      <PackagePath>runtimes\win10-x86\native</PackagePath>
    </Content>
    -->

    <Content Include="..\Win32\$(Configuration)\Microsoft.Toolkit.Win32.UI.XamlApplication\Microsoft.Toolkit.Win32.UI.XamlHost.pri">
      <Pack>true</Pack>
      <PackagePath>runtimes\win10-x86\native</PackagePath>
    </Content>

    <Content Include="..\x64\$(Configuration)\Microsoft.Toolkit.Win32.UI.XamlApplication\Microsoft.Toolkit.Win32.UI.XamlHost.dll">
      <Pack>true</Pack>
      <PackagePath>runtimes\win10-x64\native</PackagePath>
    </Content>

    <!--
    <Content Include="..\x64\$(Configuration)\Microsoft.Toolkit.Win32.UI.XamlApplication\Microsoft.Toolkit.Win32.UI.XamlHost.pdb">
      <Pack>true</Pack>
      <PackagePath>runtimes\win10-x64\native</PackagePath>
    </Content>
    -->
   
    <Content Include="..\x64\$(Configuration)\Microsoft.Toolkit.Win32.UI.XamlApplication\Microsoft.Toolkit.Win32.UI.XamlHost.pri">
      <Pack>true</Pack>
      <PackagePath>runtimes\win10-x64\native</PackagePath>
    </Content>

    <Content Include="..\arm\$(Configuration)\Microsoft.Toolkit.Win32.UI.XamlApplication\Microsoft.Toolkit.Win32.UI.XamlHost.dll">
      <Pack>true</Pack>
      <PackagePath>runtimes\win10-arm\native</PackagePath>
    </Content>

    <!--
    <Content Include="..\arm\$(Configuration)\Microsoft.Toolkit.Win32.UI.XamlApplication\Microsoft.Toolkit.Win32.UI.XamlHost.pdb">
      <Pack>true</Pack>
      <PackagePath>runtimes\win10-arm\native</PackagePath>
    </Content>
    -->

    <Content Include="..\arm\$(Configuration)\Microsoft.Toolkit.Win32.UI.XamlApplication\Microsoft.Toolkit.Win32.UI.XamlHost.pri">
      <Pack>true</Pack>
      <PackagePath>runtimes\win10-arm\native</PackagePath>
    </Content>

    <Content Include="..\arm64\$(Configuration)\Microsoft.Toolkit.Win32.UI.XamlApplication\Microsoft.Toolkit.Win32.UI.XamlHost.dll">
      <Pack>true</Pack>
      <PackagePath>runtimes\win10-arm64\native</PackagePath>
    </Content>

    <!--
    <Content Include="..\arm64\$(Configuration)\Microsoft.Toolkit.Win32.UI.XamlApplication\Microsoft.Toolkit.Win32.UI.XamlHost.pdb">
      <Pack>true</Pack>
      <PackagePath>runtimes\win10-arm64\native</PackagePath>
    </Content>
    -->

    <Content Include="..\arm64\$(Configuration)\Microsoft.Toolkit.Win32.UI.XamlApplication\Microsoft.Toolkit.Win32.UI.XamlHost.pri">
      <Pack>true</Pack>
      <PackagePath>runtimes\win10-arm64\native</PackagePath>
    </Content>

    <Content Include="Microsoft.Toolkit.Win32.UI.XamlApplication.props">
      <Pack>true</Pack>
      <PackagePath>build</PackagePath>
    </Content>
    <Content Include="managed\Microsoft.Toolkit.Win32.UI.XamlApplication.targets">
      <Pack>true</Pack>
      <PackagePath>build</PackagePath>
    </Content>
    <Content Include="native\Microsoft.Toolkit.Win32.UI.XamlApplication.targets">
      <Pack>true</Pack>
      <PackagePath>build\native</PackagePath>
    </Content>
    <Content Include="Microsoft.Toolkit.Win32.UI.XamlApplication.props">
      <Pack>true</Pack>
      <PackagePath>build\native</PackagePath>
    </Content>
  </ItemGroup>

</Project><|MERGE_RESOLUTION|>--- conflicted
+++ resolved
@@ -7,11 +7,7 @@
     <Description>This library provides XAML islands common helpers for native applications. It is part of the Windows Community Toolkit.</Description>
     <PackageTags>XAML Islands XAMLHost</PackageTags>
     <PackageId>Microsoft.Toolkit.Win32.UI.XamlApplication</PackageId>
-<<<<<<< HEAD
     <Platforms>AnyCPU</Platforms>
-=======
-    <Platforms>x64;x86;ARM;ARM64;AnyCPU</Platforms>
->>>>>>> 7b5326ba
     <GeneratePackageOnBuild>false</GeneratePackageOnBuild>
     <IsNativeProject>true</IsNativeProject>
     <SuppressDependenciesWhenPacking>true</SuppressDependenciesWhenPacking>
