trigger:
- master
- rel/*

pr:
- master
- rel/*

pool:
  vmImage: vs2017-win2016

variables: 
  BuildConfiguration: Release

steps:
- task: BatchScript@1
  inputs:
    filename: "C:\\Program Files (x86)\\Microsoft Visual Studio\\2017\\Enterprise\\Common7\\Tools\\VsDevCmd.bat"
    arguments: -no_logo
    modifyEnvironment: true
  displayName: Setup Environment Variables
  
- task: NuGetToolInstaller@0
  displayName: Use NuGet 4.7.0
  inputs:
    versionSpec: 4.7.0

- task: DotNetCoreInstaller@0
  inputs:
    packageType: 'sdk'
    version: '3.0.100-preview3-010431'
  displayName: Install Dot Net Core SDK 3.0
    
- task: DotNetCoreCLI@2  
  inputs:
    command: custom
    custom: tool
    arguments: install --tool-path . nbgv
  displayName: Install NBGV tool

- script: nbgv cloud
  displayName: Set Version

<<<<<<< HEAD
=======
- powershell: .\build\Install-WindowsSdkISO.ps1 18351
  displayName: Insider SDK

>>>>>>> 0085c8c5
- powershell: .\build\build.ps1 -target=Package
  displayName: Build 

- task: PowerShell@2
  displayName: Authenticode Sign Packages
  inputs:
    filePath: build/Sign-Package.ps1
  env:
    SignClientUser: $(SignClientUser)
    SignClientSecret: $(SignClientSecret)
    ArtifactDirectory: bin\nupkg
  condition: and(succeeded(), not(eq(variables['build.reason'], 'PullRequest')), not(eq(variables['SignClientSecret'], '')), not(eq(variables['SignClientUser'], '')))

- task: PublishBuildArtifacts@1
  displayName: Publish Package Artifacts
  inputs:
    pathToPublish: .\bin\nupkg
    artifactType: container
    artifactName: Packages<|MERGE_RESOLUTION|>--- conflicted
+++ resolved
@@ -41,12 +41,6 @@
 - script: nbgv cloud
   displayName: Set Version
 
-<<<<<<< HEAD
-=======
-- powershell: .\build\Install-WindowsSdkISO.ps1 18351
-  displayName: Insider SDK
-
->>>>>>> 0085c8c5
 - powershell: .\build\build.ps1 -target=Package
   displayName: Build 
 
