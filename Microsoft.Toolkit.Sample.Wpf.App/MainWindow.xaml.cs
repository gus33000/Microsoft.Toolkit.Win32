// Licensed to the .NET Foundation under one or more agreements.
// The .NET Foundation licenses this file to you under the MIT license.
// See the LICENSE file in the project root for more information.

using System;
using System.Windows;
using Microsoft.Toolkit.Win32.UI.Controls.Interop.WinRT;
using windows = Windows;

namespace Microsoft.Toolkit.Sample.Wpf.App
{
    /// <summary>
    /// Interaction logic for MainWindow.xaml
    /// </summary>
    public partial class MainWindow : Window
    {
        private windows.UI.Xaml.Controls.ContentDialog _contentDialog;

        public MainWindow()
        {
            InitializeComponent();
        }

        private void inkCanvas_Loaded(object sender, RoutedEventArgs e)
        {
            inkCanvas.InkPresenter.InputDeviceTypes = CoreInputDeviceTypes.Mouse | CoreInputDeviceTypes.Pen | CoreInputDeviceTypes.Touch;
        }

        private void inkToolbar_Initialized(object sender, EventArgs e)
        {
            // Handle ink toolbar initialization events here
        }

        private void inkToolbar_ActiveToolChanged(object sender, object e)
        {
            // Handle ink toolbar active tool changed events here.
        }

        private async void myMap_Loaded(object sender, RoutedEventArgs e)
        {
            // Specify a known location.
            BasicGeoposition cityPosition = new BasicGeoposition() { Latitude = 47.604, Longitude = -122.329 };
            var cityCenter = new Geopoint(cityPosition);

            // Set the map location.
            await myMap.TrySetViewAsync(cityCenter, 12).ConfigureAwait(false);
        }

        private void WindowsXamlHost_Loaded(object sender, RoutedEventArgs e)
        {
            windows.UI.Xaml.Controls.StackPanel stackPanel = new windows.UI.Xaml.Controls.StackPanel()
            {
                Background = new windows.UI.Xaml.Media.SolidColorBrush(windows.UI.Colors.Black),
            };

            stackPanel.Children.Add(new windows.UI.Xaml.Shapes.Rectangle()
            {
                Width = 50,
                Height = 75,
                Fill = new windows.UI.Xaml.Media.SolidColorBrush(windows.UI.Colors.Blue),
            });

            stackPanel.Children.Add(new windows.UI.Xaml.Shapes.Rectangle()
            {
                Width = 200,
                Height = 30,
                Fill = new windows.UI.Xaml.Media.SolidColorBrush(windows.UI.Colors.Red),
            });

            var button = new windows.UI.Xaml.Controls.Button()
            {
                Width = 160,
                Height = 60,
                HorizontalAlignment = windows.UI.Xaml.HorizontalAlignment.Center,
                Content = "ContentDialog UWP Button",
            };
            button.Tapped += Button_Tapped;
            stackPanel.Children.Add(button);

            stackPanel.Children.Add(new windows.UI.Xaml.Shapes.Rectangle()
            {
                Width = 25,
                Height = 100,
                Fill = new windows.UI.Xaml.Media.SolidColorBrush(windows.UI.Colors.Green),
            });

            windows.UI.Xaml.Controls.Flyout flyout = new windows.UI.Xaml.Controls.Flyout();
            flyout.Content = new windows.UI.Xaml.Controls.TextBlock() { Text = "Flyout content", };

            var button2 = new windows.UI.Xaml.Controls.Button()
            {
                Width = 300,
                Height = 40,
                HorizontalAlignment = windows.UI.Xaml.HorizontalAlignment.Center,
                Content = "Long UWP Button with Flyout",
                Flyout = flyout,
            };
            stackPanel.Children.Add(button2);

            var comboBox = new windows.UI.Xaml.Controls.ComboBox()
            {
                HorizontalAlignment = windows.UI.Xaml.HorizontalAlignment.Center,
            };
            comboBox.Items.Add("One");
            comboBox.Items.Add("Two");
            comboBox.Items.Add("Three");
            comboBox.Items.Add("Four");
            stackPanel.Children.Add(comboBox);

            windows.UI.Xaml.Controls.Grid grid = new windows.UI.Xaml.Controls.Grid();
            stackPanel.Children.Add(grid);

            _contentDialog = new windows.UI.Xaml.Controls.ContentDialog();
            _contentDialog.Content = new windows.UI.Xaml.Controls.TextBlock() { Text = "ContentDialog content", };
            stackPanel.Children.Add(_contentDialog);

            var popup = new windows.UI.Xaml.Controls.Primitives.Popup()
            {
                Width = 50,
                Height = 50,
                ShouldConstrainToRootBounds = false,
                Child = new Windows.UI.Xaml.Controls.TextBlock() { Text = "Popup child", },
            };
<<<<<<< HEAD
            grid.Children.Add(popup);

            var canvas = new windows.UI.Xaml.Controls.Canvas()
            {
                Width = 50,
                Height = 50,
                Background = new windows.UI.Xaml.Media.SolidColorBrush(windows.UI.Colors.Green),
            };
            popup.Child = canvas;
=======
            grid.Children.Add(popup);
>>>>>>> 7e6d20ec

            windowsXamlHost.Child = stackPanel;
            popup.IsOpen = true;
        }

        private async void Button_Tapped(object sender, windows.UI.Xaml.Input.TappedRoutedEventArgs e)
        {
            await _contentDialog.ShowAsync(windows.UI.Xaml.Controls.ContentDialogPlacement.Popup);
        }
    }
}<|MERGE_RESOLUTION|>--- conflicted
+++ resolved
@@ -1,7 +1,7 @@
-// Licensed to the .NET Foundation under one or more agreements.
-// The .NET Foundation licenses this file to you under the MIT license.
-// See the LICENSE file in the project root for more information.
-
+// Licensed to the .NET Foundation under one or more agreements.
+// The .NET Foundation licenses this file to you under the MIT license.
+// See the LICENSE file in the project root for more information.
+
 using System;
 using System.Windows;
 using Microsoft.Toolkit.Win32.UI.Controls.Interop.WinRT;
@@ -97,51 +97,39 @@
             };
             stackPanel.Children.Add(button2);
 
-            var comboBox = new windows.UI.Xaml.Controls.ComboBox()
+            var comboBox = new windows.UI.Xaml.Controls.ComboBox()
             {
-                HorizontalAlignment = windows.UI.Xaml.HorizontalAlignment.Center,
+                HorizontalAlignment = windows.UI.Xaml.HorizontalAlignment.Center,
             };
             comboBox.Items.Add("One");
             comboBox.Items.Add("Two");
             comboBox.Items.Add("Three");
             comboBox.Items.Add("Four");
-            stackPanel.Children.Add(comboBox);
-
+            stackPanel.Children.Add(comboBox);
+
             windows.UI.Xaml.Controls.Grid grid = new windows.UI.Xaml.Controls.Grid();
-            stackPanel.Children.Add(grid);
-
+            stackPanel.Children.Add(grid);
+
             _contentDialog = new windows.UI.Xaml.Controls.ContentDialog();
             _contentDialog.Content = new windows.UI.Xaml.Controls.TextBlock() { Text = "ContentDialog content", };
             stackPanel.Children.Add(_contentDialog);
 
-            var popup = new windows.UI.Xaml.Controls.Primitives.Popup()
-            {
-                Width = 50,
-                Height = 50,
-                ShouldConstrainToRootBounds = false,
-                Child = new Windows.UI.Xaml.Controls.TextBlock() { Text = "Popup child", },
+            var popup = new windows.UI.Xaml.Controls.Primitives.Popup()
+            {
+                Width = 50,
+                Height = 50,
+                ShouldConstrainToRootBounds = false,
+                Child = new windows.UI.Xaml.Controls.TextBlock() { Text = "Popup child", },
             };
-<<<<<<< HEAD
-            grid.Children.Add(popup);
-
-            var canvas = new windows.UI.Xaml.Controls.Canvas()
-            {
-                Width = 50,
-                Height = 50,
-                Background = new windows.UI.Xaml.Media.SolidColorBrush(windows.UI.Colors.Green),
-            };
-            popup.Child = canvas;
-=======
-            grid.Children.Add(popup);
->>>>>>> 7e6d20ec
+            grid.Children.Add(popup);
 
             windowsXamlHost.Child = stackPanel;
-            popup.IsOpen = true;
-        }
-
-        private async void Button_Tapped(object sender, windows.UI.Xaml.Input.TappedRoutedEventArgs e)
+            popup.IsOpen = true;
+        }
+
+        private async void Button_Tapped(object sender, windows.UI.Xaml.Input.TappedRoutedEventArgs e)
         {
-            await _contentDialog.ShowAsync(windows.UI.Xaml.Controls.ContentDialogPlacement.Popup);
-        }
+            await _contentDialog.ShowAsync(windows.UI.Xaml.Controls.ContentDialogPlacement.Popup);
+        }
     }
 }