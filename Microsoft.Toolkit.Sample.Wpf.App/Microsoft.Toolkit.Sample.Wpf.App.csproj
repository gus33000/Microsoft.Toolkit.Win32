--- conflicted
+++ resolved
@@ -26,18 +26,6 @@
   <PropertyGroup Condition=" '$(Configuration)|$(Platform)' == 'Release|AnyCPU' ">
     <DebugType>pdbonly</DebugType>
   </PropertyGroup>
-<<<<<<< HEAD
-  <PropertyGroup Condition="'$(Configuration)|$(Platform)'=='Release|x64'">
-    <DebugType>pdbonly</DebugType>
-  </PropertyGroup>
-  <PropertyGroup Condition="'$(Configuration)|$(Platform)'=='Release|x86'">
-    <DebugType>pdbonly</DebugType>
-  </PropertyGroup>
-  <Target Name="Pack">
-    <!-- No-op to avoid build error when packing solution from commandline -->
-  </Target>
-=======
->>>>>>> dea259fa
   <ItemGroup Condition="'$(TargetFramework)' == 'net462'">
     <Reference Include="Microsoft.CSharp" />
     <Reference Include="System.Data.DataSetExtensions" />
