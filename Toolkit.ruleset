--- conflicted
+++ resolved
@@ -1,4 +1,3 @@
-<<<<<<< HEAD
 ﻿<?xml version="1.0" encoding="utf-8"?>
 <RuleSet Name="Microsoft Managed Recommended Rules" Description="These rules focus on the most critical problems in your code, including potential security holes, application crashes, and other important logic and design errors. It is recommended to include this rule set in any custom rule set you create for your projects." ToolsVersion="16.0">
   <Localization ResourceAssembly="Microsoft.VisualStudio.CodeAnalysis.RuleSets.Strings.dll" ResourceBaseName="Microsoft.VisualStudio.CodeAnalysis.RuleSets.Strings.Localized">
@@ -94,92 +93,4 @@
     <Rule Id="SA1634" Action="None" />
     <Rule Id="SA1652" Action="None" />
   </Rules>
-=======
-﻿<?xml version="1.0" encoding="utf-8"?>
-<RuleSet Name="Microsoft Managed Recommended Rules" Description="These rules focus on the most critical problems in your code, including potential security holes, application crashes, and other important logic and design errors. It is recommended to include this rule set in any custom rule set you create for your projects." ToolsVersion="15.0">
-  <Localization ResourceAssembly="Microsoft.VisualStudio.CodeAnalysis.RuleSets.Strings.dll" ResourceBaseName="Microsoft.VisualStudio.CodeAnalysis.RuleSets.Strings.Localized">
-    <Name Resource="MinimumRecommendedRules_Name" />
-    <Description Resource="MinimumRecommendedRules_Description" />
-  </Localization>
-  <Rules AnalyzerId="Microsoft.Analyzers.ManagedCodeAnalysis" RuleNamespace="Microsoft.Rules.Managed">
-    <Rule Id="CA1001" Action="Warning" />
-    <Rule Id="CA1009" Action="Warning" />
-    <Rule Id="CA1016" Action="Warning" />
-    <Rule Id="CA1033" Action="Warning" />
-    <Rule Id="CA1049" Action="Warning" />
-    <Rule Id="CA1060" Action="Warning" />
-    <Rule Id="CA1061" Action="Warning" />
-    <Rule Id="CA1063" Action="Warning" />
-    <Rule Id="CA1065" Action="Warning" />
-    <Rule Id="CA1301" Action="Warning" />
-    <Rule Id="CA1400" Action="Warning" />
-    <Rule Id="CA1401" Action="Warning" />
-    <Rule Id="CA1403" Action="Warning" />
-    <Rule Id="CA1404" Action="Warning" />
-    <Rule Id="CA1405" Action="Warning" />
-    <Rule Id="CA1410" Action="Warning" />
-    <Rule Id="CA1415" Action="Warning" />
-    <Rule Id="CA1821" Action="Warning" />
-    <Rule Id="CA1900" Action="Warning" />
-    <Rule Id="CA1901" Action="Warning" />
-    <Rule Id="CA2002" Action="Warning" />
-    <Rule Id="CA2100" Action="Warning" />
-    <Rule Id="CA2101" Action="Warning" />
-    <Rule Id="CA2108" Action="Warning" />
-    <Rule Id="CA2111" Action="Warning" />
-    <Rule Id="CA2112" Action="Warning" />
-    <Rule Id="CA2114" Action="Warning" />
-    <Rule Id="CA2116" Action="Warning" />
-    <Rule Id="CA2117" Action="Warning" />
-    <Rule Id="CA2122" Action="Warning" />
-    <Rule Id="CA2123" Action="Warning" />
-    <Rule Id="CA2124" Action="Warning" />
-    <Rule Id="CA2126" Action="Warning" />
-    <Rule Id="CA2131" Action="Warning" />
-    <Rule Id="CA2132" Action="Warning" />
-    <Rule Id="CA2133" Action="Warning" />
-    <Rule Id="CA2134" Action="Warning" />
-    <Rule Id="CA2137" Action="Warning" />
-    <Rule Id="CA2138" Action="Warning" />
-    <Rule Id="CA2140" Action="Warning" />
-    <Rule Id="CA2141" Action="Warning" />
-    <Rule Id="CA2146" Action="Warning" />
-    <Rule Id="CA2147" Action="Warning" />
-    <Rule Id="CA2149" Action="Warning" />
-    <Rule Id="CA2200" Action="Warning" />
-    <Rule Id="CA2202" Action="Warning" />
-    <Rule Id="CA2207" Action="Warning" />
-    <Rule Id="CA2212" Action="Warning" />
-    <Rule Id="CA2213" Action="Warning" />
-    <Rule Id="CA2214" Action="Warning" />
-    <Rule Id="CA2216" Action="Warning" />
-    <Rule Id="CA2220" Action="Warning" />
-    <Rule Id="CA2229" Action="Warning" />
-    <Rule Id="CA2231" Action="Warning" />
-    <Rule Id="CA2232" Action="Warning" />
-    <Rule Id="CA2235" Action="Warning" />
-    <Rule Id="CA2236" Action="Warning" />
-    <Rule Id="CA2237" Action="Warning" />
-    <Rule Id="CA2238" Action="Warning" />
-    <Rule Id="CA2240" Action="Warning" />
-    <Rule Id="CA2241" Action="Warning" />
-    <Rule Id="CA2242" Action="Warning" />
-  </Rules>
-  <Rules AnalyzerId="StyleCop.Analyzers" RuleNamespace="StyleCop.Analyzers">
-    <Rule Id="SA1011" Action="None" />
-    <Rule Id="SA1101" Action="None" />
-    <Rule Id="SA1118" Action="None" />
-    <Rule Id="SA1200" Action="None" />
-    <Rule Id="SA1201" Action="None" />
-    <Rule Id="SA1202" Action="None" />
-    <Rule Id="SA1309" Action="None" />
-    <Rule Id="SA1310" Action="None" />
-    <Rule Id="SA1600" Action="None" />
-    <Rule Id="SA1602" Action="None" />
-    <Rule Id="SA1611" Action="None" />
-    <Rule Id="SA1633" Action="None" />
-    <Rule Id="SA1634" Action="None" />
-    <Rule Id="SA1652" Action="None" />
-  </Rules>
->>>>>>> 66d589e4
 </RuleSet>