--- conflicted
+++ resolved
@@ -18,11 +18,7 @@
     <IsWpfProject Condition="'$(IsDesignProject)' != 'true'">$(MSBuildProjectName.Contains('Wpf'))</IsWpfProject>
     <IsFormsProject Condition="'$(IsDesignProject)' != 'true'">$(MSBuildProjectName.Contains('Forms'))</IsFormsProject>
     <IsSampleProject>$(MSBuildProjectName.Contains('Sample'))</IsSampleProject>
-<<<<<<< HEAD
-    <DefaultTargetPlatformVersion>18340</DefaultTargetPlatformVersion>
-=======
     <DefaultTargetPlatformVersion>18351</DefaultTargetPlatformVersion>
->>>>>>> 0085c8c5
     <DefaultTargetPlatformMinVersion>18226</DefaultTargetPlatformMinVersion>
     <PackageOutputPath>$(MSBuildThisFileDirectory)bin\nupkg</PackageOutputPath>
   </PropertyGroup>
@@ -39,23 +35,8 @@
         <Platform Condition=" '$(Platform)' == '' ">AnyCPU</Platform>
         <VisualStudioVersion Condition="'$(VisualStudioVersion)' == ''">16.0</VisualStudioVersion>
         <VSToolsPath Condition="'$(VSToolsPath)' == ''">$(MSBuildExtensionsPath32)\Microsoft\VisualStudio\v$(VisualStudioVersion)</VSToolsPath>
-<<<<<<< HEAD
-        <TargetPlatformVersion>10.0.18340.0</TargetPlatformVersion>
+        <TargetPlatformVersion>10.0.18351.0</TargetPlatformVersion>
 		<!-- XAML Islands require SDK 18226 -->
-=======
-
-        <!-- Need 19H1 or later.
-        
-        When changing this value, ensure the SDK is installed with the build process.
-        Need to check several files:
-          - /azure-pipelines.yml
-
-        This also needs to be installed on your local machine. Can do this with PowerShell:
-          ./build/Install-WindowsSDKISO.ps1 18351
-        -->
-        <TargetPlatformVersion>10.0.18351.0</TargetPlatformVersion>
-        <!-- XAML Islands require SDK 18226 -->
->>>>>>> 0085c8c5
         <TargetPlatformMinVersion>10.0.18226.0</TargetPlatformMinVersion>
 
         <!-- Compiler -->
