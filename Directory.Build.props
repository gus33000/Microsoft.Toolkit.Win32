--- conflicted
+++ resolved
@@ -35,23 +35,8 @@
         <Platform Condition=" '$(Platform)' == '' ">AnyCPU</Platform>
         <VisualStudioVersion Condition="'$(VisualStudioVersion)' == ''">16.0</VisualStudioVersion>
         <VSToolsPath Condition="'$(VSToolsPath)' == ''">$(MSBuildExtensionsPath32)\Microsoft\VisualStudio\v$(VisualStudioVersion)</VSToolsPath>
-<<<<<<< HEAD
-        <TargetPlatformVersion>10.0.18351.0</TargetPlatformVersion>
+        <TargetPlatformVersion>10.0.18362.0</TargetPlatformVersion>
 		<!-- XAML Islands require SDK 18226 -->
-=======
-
-        <!-- Need 19H1 or later.
-        
-        When changing this value, ensure the SDK is installed with the build process.
-        Need to check several files:
-          - /azure-pipelines.yml
-
-        This also needs to be installed on your local machine. Can do this with PowerShell:
-          ./build/Install-WindowsSDKISO.ps1 18362
-        -->
-        <TargetPlatformVersion>10.0.18362.0</TargetPlatformVersion>
-        <!-- XAML Islands require SDK 18226 -->
->>>>>>> b9dd6163
         <TargetPlatformMinVersion>10.0.18226.0</TargetPlatformMinVersion>
 
         <!-- Compiler -->
